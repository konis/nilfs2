--- conflicted
+++ resolved
@@ -1209,34 +1209,6 @@
 					byt_rt5640_lineout_map,
 					ARRAY_SIZE(byt_rt5640_lineout_map));
 		if (ret)
-<<<<<<< HEAD
-			return ret;
-	}
-
-	if (byt_rt5640_quirk & BYT_RT5640_MCLK_EN) {
-		/*
-		 * The firmware might enable the clock at
-		 * boot (this information may or may not
-		 * be reflected in the enable clock register).
-		 * To change the rate we must disable the clock
-		 * first to cover these cases. Due to common
-		 * clock framework restrictions that do not allow
-		 * to disable a clock that has not been enabled,
-		 * we need to enable the clock first.
-		 */
-		ret = clk_prepare_enable(priv->mclk);
-		if (!ret)
-			clk_disable_unprepare(priv->mclk);
-
-		if (byt_rt5640_quirk & BYT_RT5640_MCLK_25MHZ)
-			ret = clk_set_rate(priv->mclk, 25000000);
-		else
-			ret = clk_set_rate(priv->mclk, 19200000);
-
-		if (ret) {
-			dev_err(card->dev, "unable to set MCLK rate\n");
-=======
->>>>>>> df0cc57e
 			return ret;
 	}
 
@@ -1554,11 +1526,7 @@
 		put_device(&adev->dev);
 		byt_rt5640_dais[dai_index].codecs->name = byt_rt5640_codec_name;
 	} else {
-<<<<<<< HEAD
-		dev_err(&pdev->dev, "Error cannot find '%s' dev\n", mach->id);
-=======
 		dev_err(dev, "Error cannot find '%s' dev\n", mach->id);
->>>>>>> df0cc57e
 		return -ENXIO;
 	}
 
@@ -1645,21 +1613,12 @@
 		acpi_dev_add_driver_gpios(ACPI_COMPANION(priv->codec_dev),
 					  byt_rt5640_hp_elitepad_1000g2_gpios);
 
-<<<<<<< HEAD
-		priv->hsmic_detect = devm_fwnode_gpiod_get(&pdev->dev, codec_dev->fwnode,
-							   "headset-mic-detect", GPIOD_IN,
-							   "headset-mic-detect");
-		if (IS_ERR(priv->hsmic_detect)) {
-			ret_val = PTR_ERR(priv->hsmic_detect);
-			dev_err_probe(&pdev->dev, ret_val, "getting hsmic-detect GPIO\n");
-=======
 		priv->hsmic_detect = devm_fwnode_gpiod_get(dev, codec_dev->fwnode,
 							   "headset-mic-detect", GPIOD_IN,
 							   "headset-mic-detect");
 		if (IS_ERR(priv->hsmic_detect)) {
 			ret_val = dev_err_probe(dev, PTR_ERR(priv->hsmic_detect),
 						"getting hsmic-detect GPIO\n");
->>>>>>> df0cc57e
 			goto err_device;
 		}
 	}
@@ -1686,26 +1645,9 @@
 	if (byt_rt5640_quirk & BYT_RT5640_MCLK_EN) {
 		priv->mclk = devm_clk_get_optional(dev, "pmc_plt_clk_3");
 		if (IS_ERR(priv->mclk)) {
-<<<<<<< HEAD
-			ret_val = PTR_ERR(priv->mclk);
-
-			dev_err(&pdev->dev,
-				"Failed to get MCLK from pmc_plt_clk_3: %d\n",
-				ret_val);
-
-			/*
-			 * Fall back to bit clock usage for -ENOENT (clock not
-			 * available likely due to missing dependencies), bail
-			 * for all other errors, including -EPROBE_DEFER
-			 */
-			if (ret_val != -ENOENT)
-				goto err;
-			byt_rt5640_quirk &= ~BYT_RT5640_MCLK_EN;
-=======
 			ret_val = dev_err_probe(dev, PTR_ERR(priv->mclk),
 						"Failed to get MCLK from pmc_plt_clk_3\n");
 			goto err;
->>>>>>> df0cc57e
 		}
 		/*
 		 * Fall back to bit clock usage when clock is not
@@ -1773,12 +1715,7 @@
 
 	ret_val = devm_snd_soc_register_card(dev, &byt_rt5640_card);
 	if (ret_val) {
-<<<<<<< HEAD
-		dev_err(&pdev->dev, "devm_snd_soc_register_card failed %d\n",
-			ret_val);
-=======
 		dev_err(dev, "devm_snd_soc_register_card failed %d\n", ret_val);
->>>>>>> df0cc57e
 		goto err;
 	}
 	platform_set_drvdata(pdev, &byt_rt5640_card);
