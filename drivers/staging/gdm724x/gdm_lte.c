// SPDX-License-Identifier: GPL-2.0
/* Copyright (c) 2012 GCT Semiconductor, Inc. All rights reserved. */

#define pr_fmt(fmt) KBUILD_MODNAME ": " fmt

#include <linux/etherdevice.h>
#include <linux/ip.h>
#include <linux/ipv6.h>
#include <linux/udp.h>
#include <linux/in.h>
#include <linux/if_arp.h>
#include <linux/if_ether.h>
#include <linux/if_vlan.h>
#include <linux/in6.h>
#include <linux/tcp.h>
#include <linux/icmp.h>
#include <linux/icmpv6.h>
#include <linux/uaccess.h>
#include <linux/errno.h>
#include <net/ndisc.h>

#include "gdm_lte.h"
#include "netlink_k.h"
#include "hci.h"
#include "hci_packet.h"
#include "gdm_endian.h"

/*
 * Netlink protocol number
 */
#define NETLINK_LTE 30

/*
 * Default MTU Size
 */
#define DEFAULT_MTU_SIZE 1500

#define IP_VERSION_4	4
#define IP_VERSION_6	6

static struct {
	int ref_cnt;
	struct sock *sock;
} lte_event;

static struct device_type wwan_type = {
	.name   = "wwan",
};

static int gdm_lte_open(struct net_device *dev)
{
	netif_start_queue(dev);
	return 0;
}

static int gdm_lte_close(struct net_device *dev)
{
	netif_stop_queue(dev);
	return 0;
}

static int gdm_lte_set_config(struct net_device *dev, struct ifmap *map)
{
	if (dev->flags & IFF_UP)
		return -EBUSY;
	return 0;
}

static void tx_complete(void *arg)
{
	struct nic *nic = arg;

	if (netif_queue_stopped(nic->netdev))
		netif_wake_queue(nic->netdev);
}

static int gdm_lte_rx(struct sk_buff *skb, struct nic *nic, int nic_type)
{
	int ret, len;

<<<<<<< HEAD
	ret = netif_rx(skb);
=======
	len = skb->len + ETH_HLEN;
	ret = netif_rx_ni(skb);
>>>>>>> 186d32bb
	if (ret == NET_RX_DROP) {
		nic->stats.rx_dropped++;
	} else {
		nic->stats.rx_packets++;
		nic->stats.rx_bytes += len;
	}

	return 0;
}

static int gdm_lte_emulate_arp(struct sk_buff *skb_in, u32 nic_type)
{
	struct nic *nic = netdev_priv(skb_in->dev);
	struct sk_buff *skb_out;
	struct ethhdr eth;
	struct vlan_ethhdr vlan_eth;
	struct arphdr *arp_in;
	struct arphdr *arp_out;
	struct arpdata {
		u8 ar_sha[ETH_ALEN];
		u8 ar_sip[4];
		u8 ar_tha[ETH_ALEN];
		u8 ar_tip[4];
	};
	struct arpdata *arp_data_in;
	struct arpdata *arp_data_out;
	u8 arp_temp[60];
	void *mac_header_data;
	u32 mac_header_len;

	/* Check for skb->len, discard if empty */
	if (skb_in->len == 0)
		return -ENODATA;

	/* Format the mac header so that it can be put to skb */
	if (ntohs(((struct ethhdr *)skb_in->data)->h_proto) == ETH_P_8021Q) {
		memcpy(&vlan_eth, skb_in->data, sizeof(struct vlan_ethhdr));
		mac_header_data = &vlan_eth;
		mac_header_len = VLAN_ETH_HLEN;
	} else {
		memcpy(&eth, skb_in->data, sizeof(struct ethhdr));
		mac_header_data = &eth;
		mac_header_len = ETH_HLEN;
	}

	/* Get the pointer of the original request */
	arp_in = (struct arphdr *)(skb_in->data + mac_header_len);
	arp_data_in = (struct arpdata *)(skb_in->data + mac_header_len +
					sizeof(struct arphdr));

	/* Get the pointer of the outgoing response */
	arp_out = (struct arphdr *)arp_temp;
	arp_data_out = (struct arpdata *)(arp_temp + sizeof(struct arphdr));

	/* Copy the arp header */
	memcpy(arp_out, arp_in, sizeof(struct arphdr));
	arp_out->ar_op = htons(ARPOP_REPLY);

	/* Copy the arp payload: based on 2 bytes of mac and fill the IP */
	arp_data_out->ar_sha[0] = arp_data_in->ar_sha[0];
	arp_data_out->ar_sha[1] = arp_data_in->ar_sha[1];
	memcpy(&arp_data_out->ar_sha[2], &arp_data_in->ar_tip[0], 4);
	memcpy(&arp_data_out->ar_sip[0], &arp_data_in->ar_tip[0], 4);
	memcpy(&arp_data_out->ar_tha[0], &arp_data_in->ar_sha[0], 6);
	memcpy(&arp_data_out->ar_tip[0], &arp_data_in->ar_sip[0], 4);

	/* Fill the destination mac with source mac of the received packet */
	memcpy(mac_header_data, mac_header_data + ETH_ALEN, ETH_ALEN);
	/* Fill the source mac with nic's source mac */
	memcpy(mac_header_data + ETH_ALEN, nic->src_mac_addr, ETH_ALEN);

	/* Alloc skb and reserve align */
	skb_out = dev_alloc_skb(skb_in->len);
	if (!skb_out)
		return -ENOMEM;
	skb_reserve(skb_out, NET_IP_ALIGN);

	skb_put_data(skb_out, mac_header_data, mac_header_len);
	skb_put_data(skb_out, arp_out, sizeof(struct arphdr));
	skb_put_data(skb_out, arp_data_out, sizeof(struct arpdata));

	skb_out->protocol = ((struct ethhdr *)mac_header_data)->h_proto;
	skb_out->dev = skb_in->dev;
	skb_reset_mac_header(skb_out);
	skb_pull(skb_out, ETH_HLEN);

	gdm_lte_rx(skb_out, nic, nic_type);

	return 0;
}

static __sum16 icmp6_checksum(struct ipv6hdr *ipv6, u16 *ptr, int len)
{
	unsigned short *w;
	__wsum sum = 0;
	int i;
	u16 pa;

	union {
		struct {
			u8 ph_src[16];
			u8 ph_dst[16];
			u32 ph_len;
			u8 ph_zero[3];
			u8 ph_nxt;
		} ph __packed;
		u16 pa[20];
	} pseudo_header;

	memset(&pseudo_header, 0, sizeof(pseudo_header));
	memcpy(&pseudo_header.ph.ph_src, &ipv6->saddr.in6_u.u6_addr8, 16);
	memcpy(&pseudo_header.ph.ph_dst, &ipv6->daddr.in6_u.u6_addr8, 16);
	pseudo_header.ph.ph_len = be16_to_cpu(ipv6->payload_len);
	pseudo_header.ph.ph_nxt = ipv6->nexthdr;

	w = (u16 *)&pseudo_header;
	for (i = 0; i < ARRAY_SIZE(pseudo_header.pa); i++) {
		pa = pseudo_header.pa[i];
		sum = csum_add(sum, csum_unfold((__force __sum16)pa));
	}

	w = ptr;
	while (len > 1) {
		sum = csum_add(sum, csum_unfold((__force __sum16)*w++));
		len -= 2;
	}

	return csum_fold(sum);
}

static int gdm_lte_emulate_ndp(struct sk_buff *skb_in, u32 nic_type)
{
	struct nic *nic = netdev_priv(skb_in->dev);
	struct sk_buff *skb_out;
	struct ethhdr eth;
	struct vlan_ethhdr vlan_eth;
	struct neighbour_advertisement {
		u8 target_address[16];
		u8 type;
		u8 length;
		u8 link_layer_address[6];
	};
	struct neighbour_advertisement na;
	struct neighbour_solicitation {
		u8 target_address[16];
	};
	struct neighbour_solicitation *ns;
	struct ipv6hdr *ipv6_in;
	struct ipv6hdr ipv6_out;
	struct icmp6hdr *icmp6_in;
	struct icmp6hdr icmp6_out;

	void *mac_header_data;
	u32 mac_header_len;

	/* Format the mac header so that it can be put to skb */
	if (ntohs(((struct ethhdr *)skb_in->data)->h_proto) == ETH_P_8021Q) {
		memcpy(&vlan_eth, skb_in->data, sizeof(struct vlan_ethhdr));
		if (ntohs(vlan_eth.h_vlan_encapsulated_proto) != ETH_P_IPV6)
			return -EPROTONOSUPPORT;
		mac_header_data = &vlan_eth;
		mac_header_len = VLAN_ETH_HLEN;
	} else {
		memcpy(&eth, skb_in->data, sizeof(struct ethhdr));
		if (ntohs(eth.h_proto) != ETH_P_IPV6)
			return -EPROTONOSUPPORT;
		mac_header_data = &eth;
		mac_header_len = ETH_HLEN;
	}

	/* Check if this is IPv6 ICMP packet */
	ipv6_in = (struct ipv6hdr *)(skb_in->data + mac_header_len);
	if (ipv6_in->version != 6 || ipv6_in->nexthdr != IPPROTO_ICMPV6)
		return -EPROTONOSUPPORT;

	/* Check if this is NDP packet */
	icmp6_in = (struct icmp6hdr *)(skb_in->data + mac_header_len +
					sizeof(struct ipv6hdr));
	if (icmp6_in->icmp6_type == NDISC_ROUTER_SOLICITATION) { /* Check RS */
		return -EPROTONOSUPPORT;
	} else if (icmp6_in->icmp6_type == NDISC_NEIGHBOUR_SOLICITATION) {
		/* Check NS */
		u8 icmp_na[sizeof(struct icmp6hdr) +
			sizeof(struct neighbour_advertisement)];
		u8 zero_addr8[16] = {0,};

		if (memcmp(ipv6_in->saddr.in6_u.u6_addr8, zero_addr8, 16) == 0)
			/* Duplicate Address Detection: Source IP is all zero */
			return 0;

		icmp6_out.icmp6_type = NDISC_NEIGHBOUR_ADVERTISEMENT;
		icmp6_out.icmp6_code = 0;
		icmp6_out.icmp6_cksum = 0;
		/* R=0, S=1, O=1 */
		icmp6_out.icmp6_dataun.un_data32[0] = htonl(0x60000000);

		ns = (struct neighbour_solicitation *)
			(skb_in->data + mac_header_len +
			 sizeof(struct ipv6hdr) + sizeof(struct icmp6hdr));
		memcpy(&na.target_address, ns->target_address, 16);
		na.type = 0x02;
		na.length = 1;
		na.link_layer_address[0] = 0x00;
		na.link_layer_address[1] = 0x0a;
		na.link_layer_address[2] = 0x3b;
		na.link_layer_address[3] = 0xaf;
		na.link_layer_address[4] = 0x63;
		na.link_layer_address[5] = 0xc7;

		memcpy(&ipv6_out, ipv6_in, sizeof(struct ipv6hdr));
		memcpy(ipv6_out.saddr.in6_u.u6_addr8, &na.target_address, 16);
		memcpy(ipv6_out.daddr.in6_u.u6_addr8,
		       ipv6_in->saddr.in6_u.u6_addr8, 16);
		ipv6_out.payload_len = htons(sizeof(struct icmp6hdr) +
				sizeof(struct neighbour_advertisement));

		memcpy(icmp_na, &icmp6_out, sizeof(struct icmp6hdr));
		memcpy(icmp_na + sizeof(struct icmp6hdr), &na,
		       sizeof(struct neighbour_advertisement));

		icmp6_out.icmp6_cksum = icmp6_checksum(&ipv6_out,
						       (u16 *)icmp_na,
						       sizeof(icmp_na));
	} else {
		return -EINVAL;
	}

	/* Fill the destination mac with source mac of the received packet */
	memcpy(mac_header_data, mac_header_data + ETH_ALEN, ETH_ALEN);
	/* Fill the source mac with nic's source mac */
	memcpy(mac_header_data + ETH_ALEN, nic->src_mac_addr, ETH_ALEN);

	/* Alloc skb and reserve align */
	skb_out = dev_alloc_skb(skb_in->len);
	if (!skb_out)
		return -ENOMEM;
	skb_reserve(skb_out, NET_IP_ALIGN);

	skb_put_data(skb_out, mac_header_data, mac_header_len);
	skb_put_data(skb_out, &ipv6_out, sizeof(struct ipv6hdr));
	skb_put_data(skb_out, &icmp6_out, sizeof(struct icmp6hdr));
	skb_put_data(skb_out, &na, sizeof(struct neighbour_advertisement));

	skb_out->protocol = ((struct ethhdr *)mac_header_data)->h_proto;
	skb_out->dev = skb_in->dev;
	skb_reset_mac_header(skb_out);
	skb_pull(skb_out, ETH_HLEN);

	gdm_lte_rx(skb_out, nic, nic_type);

	return 0;
}

static s32 gdm_lte_tx_nic_type(struct net_device *dev, struct sk_buff *skb)
{
	struct nic *nic = netdev_priv(dev);
	struct ethhdr *eth;
	struct vlan_ethhdr *vlan_eth;
	struct iphdr *ip;
	struct ipv6hdr *ipv6;
	int mac_proto;
	void *network_data;
	u32 nic_type;

	/* NIC TYPE is based on the nic_id of this net_device */
	nic_type = 0x00000010 | nic->nic_id;

	/* Get ethernet protocol */
	eth = (struct ethhdr *)skb->data;
	if (ntohs(eth->h_proto) == ETH_P_8021Q) {
		vlan_eth = (struct vlan_ethhdr *)skb->data;
		mac_proto = ntohs(vlan_eth->h_vlan_encapsulated_proto);
		network_data = skb->data + VLAN_ETH_HLEN;
		nic_type |= NIC_TYPE_F_VLAN;
	} else {
		mac_proto = ntohs(eth->h_proto);
		network_data = skb->data + ETH_HLEN;
	}

	/* Process packet for nic type */
	switch (mac_proto) {
	case ETH_P_ARP:
		nic_type |= NIC_TYPE_ARP;
		break;
	case ETH_P_IP:
		nic_type |= NIC_TYPE_F_IPV4;
		ip = network_data;

		/* Check DHCPv4 */
		if (ip->protocol == IPPROTO_UDP) {
			struct udphdr *udp =
					network_data + sizeof(struct iphdr);
			if (ntohs(udp->dest) == 67 || ntohs(udp->dest) == 68)
				nic_type |= NIC_TYPE_F_DHCP;
		}
		break;
	case ETH_P_IPV6:
		nic_type |= NIC_TYPE_F_IPV6;
		ipv6 = network_data;

		if (ipv6->nexthdr == IPPROTO_ICMPV6) /* Check NDP request */ {
			struct icmp6hdr *icmp6 =
					network_data + sizeof(struct ipv6hdr);
			if (icmp6->icmp6_type == NDISC_NEIGHBOUR_SOLICITATION)
				nic_type |= NIC_TYPE_ICMPV6;
		} else if (ipv6->nexthdr == IPPROTO_UDP) /* Check DHCPv6 */ {
			struct udphdr *udp =
					network_data + sizeof(struct ipv6hdr);
			if (ntohs(udp->dest) == 546 || ntohs(udp->dest) == 547)
				nic_type |= NIC_TYPE_F_DHCP;
		}
		break;
	default:
		break;
	}

	return nic_type;
}

static netdev_tx_t gdm_lte_tx(struct sk_buff *skb, struct net_device *dev)
{
	struct nic *nic = netdev_priv(dev);
	u32 nic_type;
	void *data_buf;
	int data_len;
	int idx;
	int ret = 0;

	nic_type = gdm_lte_tx_nic_type(dev, skb);
	if (nic_type == 0) {
		netdev_err(dev, "tx - invalid nic_type\n");
		return -EMEDIUMTYPE;
	}

	if (nic_type & NIC_TYPE_ARP) {
		if (gdm_lte_emulate_arp(skb, nic_type) == 0) {
			dev_kfree_skb(skb);
			return 0;
		}
	}

	if (nic_type & NIC_TYPE_ICMPV6) {
		if (gdm_lte_emulate_ndp(skb, nic_type) == 0) {
			dev_kfree_skb(skb);
			return 0;
		}
	}

	/*
	 * Need byte shift (that is, remove VLAN tag) if there is one
	 * For the case of ARP, this breaks the offset as vlan_ethhdr+4
	 * is treated as ethhdr	However, it shouldn't be a problem as
	 * the response starts from arp_hdr and ethhdr is created by this
	 * driver based on the NIC mac
	 */
	if (nic_type & NIC_TYPE_F_VLAN) {
		struct vlan_ethhdr *vlan_eth = (struct vlan_ethhdr *)skb->data;

		nic->vlan_id = ntohs(vlan_eth->h_vlan_TCI) & VLAN_VID_MASK;
		data_buf = skb->data + (VLAN_ETH_HLEN - ETH_HLEN);
		data_len = skb->len - (VLAN_ETH_HLEN - ETH_HLEN);
	} else {
		nic->vlan_id = 0;
		data_buf = skb->data;
		data_len = skb->len;
	}

	/* If it is a ICMPV6 packet, clear all the other bits :
	 * for backward compatibility with the firmware
	 */
	if (nic_type & NIC_TYPE_ICMPV6)
		nic_type = NIC_TYPE_ICMPV6;

	/* If it is not a dhcp packet, clear all the flag bits :
	 * original NIC, otherwise the special flag (IPVX | DHCP)
	 */
	if (!(nic_type & NIC_TYPE_F_DHCP))
		nic_type &= NIC_TYPE_MASK;

	ret = sscanf(dev->name, "lte%d", &idx);
	if (ret != 1) {
		dev_kfree_skb(skb);
		return -EINVAL;
	}

	ret = nic->phy_dev->send_sdu_func(nic->phy_dev->priv_dev,
					  data_buf, data_len,
					  nic->pdn_table.dft_eps_id, 0,
					  tx_complete, nic, idx,
					  nic_type);

	if (ret == TX_NO_BUFFER || ret == TX_NO_SPC) {
		netif_stop_queue(dev);
		if (ret == TX_NO_BUFFER)
			ret = 0;
		else
			ret = -ENOSPC;
	} else if (ret == TX_NO_DEV) {
		ret = -ENODEV;
	}

	/* Updates tx stats */
	if (ret) {
		nic->stats.tx_dropped++;
	} else {
		nic->stats.tx_packets++;
		nic->stats.tx_bytes += data_len;
	}
	dev_kfree_skb(skb);

	return 0;
}

static struct net_device_stats *gdm_lte_stats(struct net_device *dev)
{
	struct nic *nic = netdev_priv(dev);

	return &nic->stats;
}

static int gdm_lte_event_send(struct net_device *dev, char *buf, int len)
{
	struct phy_dev *phy_dev = ((struct nic *)netdev_priv(dev))->phy_dev;
	struct hci_packet *hci = (struct hci_packet *)buf;
	int length;
	int idx;
	int ret;

	ret = sscanf(dev->name, "lte%d", &idx);
	if (ret != 1)
		return -EINVAL;

	length = gdm_dev16_to_cpu(phy_dev->get_endian(phy_dev->priv_dev),
				  hci->len) + HCI_HEADER_SIZE;
	return netlink_send(lte_event.sock, idx, 0, buf, length, dev);
}

static void gdm_lte_event_rcv(struct net_device *dev, u16 type,
			      void *msg, int len)
{
	struct nic *nic = netdev_priv(dev);

	nic->phy_dev->send_hci_func(nic->phy_dev->priv_dev, msg, len, NULL,
				    NULL);
}

int gdm_lte_event_init(void)
{
	if (lte_event.ref_cnt == 0)
		lte_event.sock = netlink_init(NETLINK_LTE, gdm_lte_event_rcv);

	if (lte_event.sock) {
		lte_event.ref_cnt++;
		return 0;
	}

	pr_err("event init failed\n");
	return -ENODATA;
}

void gdm_lte_event_exit(void)
{
	if (lte_event.sock && --lte_event.ref_cnt == 0) {
		sock_release(lte_event.sock->sk_socket);
		lte_event.sock = NULL;
	}
}

static int find_dev_index(u32 nic_type)
{
	u8 index;

	index = (u8)(nic_type & 0x0000000f);
	if (index >= MAX_NIC_TYPE)
		return -EINVAL;

	return index;
}

static void gdm_lte_netif_rx(struct net_device *dev, char *buf,
			     int len, int flagged_nic_type)
{
	u32 nic_type;
	struct nic *nic;
	struct sk_buff *skb;
	struct ethhdr eth;
	struct vlan_ethhdr vlan_eth;
	void *mac_header_data;
	u32 mac_header_len;
	char ip_version = 0;

	nic_type = flagged_nic_type & NIC_TYPE_MASK;
	nic = netdev_priv(dev);

	if (flagged_nic_type & NIC_TYPE_F_DHCP) {
		/* Change the destination mac address
		 * with the one requested the IP
		 */
		if (flagged_nic_type & NIC_TYPE_F_IPV4) {
			struct dhcp_packet {
				u8 op;      /* BOOTREQUEST or BOOTREPLY */
				u8 htype;   /* hardware address type.
					     * 1 = 10mb ethernet
					     */
				u8 hlen;    /* hardware address length */
				u8 hops;    /* used by relay agents only */
				u32 xid;    /* unique id */
				u16 secs;   /* elapsed since client began
					     * acquisition/renewal
					     */
				u16 flags;  /* only one flag so far: */
				#define BROADCAST_FLAG 0x8000
				/* "I need broadcast replies" */
				u32 ciaddr; /* client IP (if client is in
					     * BOUND, RENEW or REBINDING state)
					     */
				u32 yiaddr; /* 'your' (client) IP address */
				/* IP address of next server to use in
				 * bootstrap, returned in DHCPOFFER,
				 * DHCPACK by server
				 */
				u32 siaddr_nip;
				u32 gateway_nip; /* relay agent IP address */
				u8 chaddr[16];   /* link-layer client hardware
						  * address (MAC)
						  */
				u8 sname[64];    /* server host name (ASCIZ) */
				u8 file[128];    /* boot file name (ASCIZ) */
				u32 cookie;      /* fixed first four option
						  * bytes (99,130,83,99 dec)
						  */
			} __packed;
			int offset = sizeof(struct iphdr) +
				     sizeof(struct udphdr) +
				     offsetof(struct dhcp_packet, chaddr);
			if (offset + ETH_ALEN > len)
				return;
			ether_addr_copy(nic->dest_mac_addr, buf + offset);
		}
	}

	if (nic->vlan_id > 0) {
		mac_header_data = (void *)&vlan_eth;
		mac_header_len = VLAN_ETH_HLEN;
	} else {
		mac_header_data = (void *)&eth;
		mac_header_len = ETH_HLEN;
	}

	/* Format the data so that it can be put to skb */
	ether_addr_copy(mac_header_data, nic->dest_mac_addr);
	memcpy(mac_header_data + ETH_ALEN, nic->src_mac_addr, ETH_ALEN);

	vlan_eth.h_vlan_TCI = htons(nic->vlan_id);
	vlan_eth.h_vlan_proto = htons(ETH_P_8021Q);

	if (nic_type == NIC_TYPE_ARP) {
		/* Should be response: Only happens because
		 * there was a request from the host
		 */
		eth.h_proto = htons(ETH_P_ARP);
		vlan_eth.h_vlan_encapsulated_proto = htons(ETH_P_ARP);
	} else {
		ip_version = buf[0] >> 4;
		if (ip_version == IP_VERSION_4) {
			eth.h_proto = htons(ETH_P_IP);
			vlan_eth.h_vlan_encapsulated_proto = htons(ETH_P_IP);
		} else if (ip_version == IP_VERSION_6) {
			eth.h_proto = htons(ETH_P_IPV6);
			vlan_eth.h_vlan_encapsulated_proto = htons(ETH_P_IPV6);
		} else {
			netdev_err(dev, "Unknown IP version %d\n", ip_version);
			return;
		}
	}

	/* Alloc skb and reserve align */
	skb = dev_alloc_skb(len + mac_header_len + NET_IP_ALIGN);
	if (!skb)
		return;
	skb_reserve(skb, NET_IP_ALIGN);

	skb_put_data(skb, mac_header_data, mac_header_len);
	skb_put_data(skb, buf, len);

	skb->protocol = ((struct ethhdr *)mac_header_data)->h_proto;
	skb->dev = dev;
	skb_reset_mac_header(skb);
	skb_pull(skb, ETH_HLEN);

	gdm_lte_rx(skb, nic, nic_type);
}

static void gdm_lte_multi_sdu_pkt(struct phy_dev *phy_dev, char *buf, int len)
{
	struct net_device *dev;
	struct multi_sdu *multi_sdu = (struct multi_sdu *)buf;
	struct sdu *sdu = NULL;
	u8 endian = phy_dev->get_endian(phy_dev->priv_dev);
	u8 *data = (u8 *)multi_sdu->data;
	int copied;
	u16 i = 0;
	u16 num_packet;
	u16 hci_len;
	u16 cmd_evt;
	u32 nic_type;
	int index;

	num_packet = gdm_dev16_to_cpu(endian, multi_sdu->num_packet);

	for (i = 0; i < num_packet; i++) {
		copied = data - multi_sdu->data;
		if (len < copied + sizeof(*sdu)) {
			pr_err("rx prevent buffer overflow");
			return;
		}

		sdu = (struct sdu *)data;

		cmd_evt  = gdm_dev16_to_cpu(endian, sdu->cmd_evt);
		hci_len  = gdm_dev16_to_cpu(endian, sdu->len);
		nic_type = gdm_dev32_to_cpu(endian, sdu->nic_type);

		if (cmd_evt != LTE_RX_SDU) {
			pr_err("rx sdu wrong hci %04x\n", cmd_evt);
			return;
		}
		if (hci_len < 12 ||
		    len < copied + sizeof(*sdu) + (hci_len - 12)) {
			pr_err("rx sdu invalid len %d\n", hci_len);
			return;
		}

		index = find_dev_index(nic_type);
		if (index < 0) {
			pr_err("rx sdu invalid nic_type :%x\n", nic_type);
			return;
		}
		dev = phy_dev->dev[index];
		gdm_lte_netif_rx(dev, (char *)sdu->data,
				 (int)(hci_len - 12), nic_type);

		data += ((hci_len + 3) & 0xfffc) + HCI_HEADER_SIZE;
	}
}

static void gdm_lte_pdn_table(struct net_device *dev, char *buf, int len)
{
	struct nic *nic = netdev_priv(dev);
	struct hci_pdn_table_ind *pdn_table = (struct hci_pdn_table_ind *)buf;
	u8 ed = nic->phy_dev->get_endian(nic->phy_dev->priv_dev);

	if (!pdn_table->activate) {
		memset(&nic->pdn_table, 0x00, sizeof(struct pdn_table));
		netdev_info(dev, "pdn deactivated\n");

		return;
	}

	nic->pdn_table.activate = pdn_table->activate;
	nic->pdn_table.dft_eps_id = gdm_dev32_to_cpu(ed, pdn_table->dft_eps_id);
	nic->pdn_table.nic_type = gdm_dev32_to_cpu(ed, pdn_table->nic_type);

	netdev_info(dev, "pdn activated, nic_type=0x%x\n",
		    nic->pdn_table.nic_type);
}

static int gdm_lte_receive_pkt(struct phy_dev *phy_dev, char *buf, int len)
{
	struct hci_packet *hci = (struct hci_packet *)buf;
	struct hci_pdn_table_ind *pdn_table = (struct hci_pdn_table_ind *)buf;
	struct sdu *sdu;
	struct net_device *dev;
	u8 endian = phy_dev->get_endian(phy_dev->priv_dev);
	int ret = 0;
	u16 cmd_evt;
	u32 nic_type;
	int index;

	if (!len)
		return ret;

	cmd_evt = gdm_dev16_to_cpu(endian, hci->cmd_evt);

	dev = phy_dev->dev[0];
	if (!dev)
		return 0;

	switch (cmd_evt) {
	case LTE_RX_SDU:
		sdu = (struct sdu *)hci->data;
		nic_type = gdm_dev32_to_cpu(endian, sdu->nic_type);
		index = find_dev_index(nic_type);
		if (index < 0)
			return index;
		dev = phy_dev->dev[index];
		gdm_lte_netif_rx(dev, hci->data, len, nic_type);
		break;
	case LTE_RX_MULTI_SDU:
		gdm_lte_multi_sdu_pkt(phy_dev, buf, len);
		break;
	case LTE_LINK_ON_OFF_INDICATION:
		netdev_info(dev, "link %s\n",
			    ((struct hci_connect_ind *)buf)->connect
			    ? "on" : "off");
		break;
	case LTE_PDN_TABLE_IND:
		pdn_table = (struct hci_pdn_table_ind *)buf;
		nic_type = gdm_dev32_to_cpu(endian, pdn_table->nic_type);
		index = find_dev_index(nic_type);
		if (index < 0)
			return index;
		dev = phy_dev->dev[index];
		gdm_lte_pdn_table(dev, buf, len);
		fallthrough;
	default:
		ret = gdm_lte_event_send(dev, buf, len);
		break;
	}

	return ret;
}

static int rx_complete(void *arg, void *data, int len, int context)
{
	struct phy_dev *phy_dev = arg;

	return gdm_lte_receive_pkt(phy_dev, data, len);
}

void start_rx_proc(struct phy_dev *phy_dev)
{
	int i;

	for (i = 0; i < MAX_RX_SUBMIT_COUNT; i++)
		phy_dev->rcv_func(phy_dev->priv_dev,
				rx_complete, phy_dev, USB_COMPLETE);
}

static const struct net_device_ops gdm_netdev_ops = {
	.ndo_open			= gdm_lte_open,
	.ndo_stop			= gdm_lte_close,
	.ndo_set_config			= gdm_lte_set_config,
	.ndo_start_xmit			= gdm_lte_tx,
	.ndo_get_stats			= gdm_lte_stats,
};

static u8 gdm_lte_macaddr[ETH_ALEN] = {0x00, 0x0a, 0x3b, 0x00, 0x00, 0x00};

static void form_mac_address(u8 *dev_addr, u8 *nic_src, u8 *nic_dest,
			     u8 *mac_address, u8 index)
{
	/* Form the dev_addr */
	if (!mac_address)
		ether_addr_copy(dev_addr, gdm_lte_macaddr);
	else
		ether_addr_copy(dev_addr, mac_address);

	/* The last byte of the mac address
	 * should be less than or equal to 0xFC
	 */
	dev_addr[ETH_ALEN - 1] += index;

	/* Create random nic src and copy the first
	 * 3 bytes to be the same as dev_addr
	 */
	eth_random_addr(nic_src);
	memcpy(nic_src, dev_addr, 3);

	/* Copy the nic_dest from dev_addr*/
	ether_addr_copy(nic_dest, dev_addr);
}

static void validate_mac_address(u8 *mac_address)
{
	/* if zero address or multicast bit set, restore the default value */
	if (is_zero_ether_addr(mac_address) || (mac_address[0] & 0x01)) {
		pr_err("MAC invalid, restoring default\n");
		memcpy(mac_address, gdm_lte_macaddr, 6);
	}
}

int register_lte_device(struct phy_dev *phy_dev,
			struct device *dev, u8 *mac_address)
{
	struct nic *nic;
	struct net_device *net;
	char pdn_dev_name[16];
	u8 addr[ETH_ALEN];
	int ret = 0;
	u8 index;

	validate_mac_address(mac_address);

	for (index = 0; index < MAX_NIC_TYPE; index++) {
		/* Create device name lteXpdnX */
		sprintf(pdn_dev_name, "lte%%dpdn%d", index);

		/* Allocate netdev */
		net = alloc_netdev(sizeof(struct nic), pdn_dev_name,
				   NET_NAME_UNKNOWN, ether_setup);
		if (!net) {
			ret = -ENOMEM;
			goto err;
		}
		net->netdev_ops = &gdm_netdev_ops;
		net->flags &= ~IFF_MULTICAST;
		net->mtu = DEFAULT_MTU_SIZE;

		nic = netdev_priv(net);
		memset(nic, 0, sizeof(struct nic));
		nic->netdev = net;
		nic->phy_dev = phy_dev;
		nic->nic_id = index;

		form_mac_address(addr,
				 nic->src_mac_addr,
				 nic->dest_mac_addr,
				 mac_address,
				 index);
		eth_hw_addr_set(net, addr);

		SET_NETDEV_DEV(net, dev);
		SET_NETDEV_DEVTYPE(net, &wwan_type);

		ret = register_netdev(net);
		if (ret)
			goto err;

		netif_carrier_on(net);

		phy_dev->dev[index] = net;
	}

	return 0;

err:
	unregister_lte_device(phy_dev);

	return ret;
}

void unregister_lte_device(struct phy_dev *phy_dev)
{
	struct net_device *net;
	int index;

	for (index = 0; index < MAX_NIC_TYPE; index++) {
		net = phy_dev->dev[index];
		if (!net)
			continue;

		unregister_netdev(net);
		free_netdev(net);
	}
}<|MERGE_RESOLUTION|>--- conflicted
+++ resolved
@@ -78,12 +78,8 @@
 {
 	int ret, len;
 
-<<<<<<< HEAD
+	len = skb->len + ETH_HLEN;
 	ret = netif_rx(skb);
-=======
-	len = skb->len + ETH_HLEN;
-	ret = netif_rx_ni(skb);
->>>>>>> 186d32bb
 	if (ret == NET_RX_DROP) {
 		nic->stats.rx_dropped++;
 	} else {
