// SPDX-License-Identifier: GPL-2.0-only
/*
 * Copyright (c) 2009, Microsoft Corporation.
 *
 * Authors:
 *   Haiyang Zhang <haiyangz@microsoft.com>
 *   Hank Janssen  <hjanssen@microsoft.com>
 */
#define pr_fmt(fmt) KBUILD_MODNAME ": " fmt

#include <linux/kernel.h>
#include <linux/sched.h>
#include <linux/wait.h>
#include <linux/mm.h>
#include <linux/slab.h>
#include <linux/module.h>
#include <linux/hyperv.h>
#include <linux/uio.h>
#include <linux/interrupt.h>
#include <linux/set_memory.h>
#include <asm/page.h>
#include <asm/mshyperv.h>

#include "hyperv_vmbus.h"

/*
 * hv_gpadl_size - Return the real size of a gpadl, the size that Hyper-V uses
 *
 * For BUFFER gpadl, Hyper-V uses the exact same size as the guest does.
 *
 * For RING gpadl, in each ring, the guest uses one PAGE_SIZE as the header
 * (because of the alignment requirement), however, the hypervisor only
 * uses the first HV_HYP_PAGE_SIZE as the header, therefore leaving a
 * (PAGE_SIZE - HV_HYP_PAGE_SIZE) gap. And since there are two rings in a
 * ringbuffer, the total size for a RING gpadl that Hyper-V uses is the
 * total size that the guest uses minus twice of the gap size.
 */
static inline u32 hv_gpadl_size(enum hv_gpadl_type type, u32 size)
{
	switch (type) {
	case HV_GPADL_BUFFER:
		return size;
	case HV_GPADL_RING:
		/* The size of a ringbuffer must be page-aligned */
		BUG_ON(size % PAGE_SIZE);
		/*
		 * Two things to notice here:
		 * 1) We're processing two ring buffers as a unit
		 * 2) We're skipping any space larger than HV_HYP_PAGE_SIZE in
		 * the first guest-size page of each of the two ring buffers.
		 * So we effectively subtract out two guest-size pages, and add
		 * back two Hyper-V size pages.
		 */
		return size - 2 * (PAGE_SIZE - HV_HYP_PAGE_SIZE);
	}
	BUG();
	return 0;
}

/*
 * hv_ring_gpadl_send_hvpgoffset - Calculate the send offset (in unit of
 *                                 HV_HYP_PAGE) in a ring gpadl based on the
 *                                 offset in the guest
 *
 * @offset: the offset (in bytes) where the send ringbuffer starts in the
 *               virtual address space of the guest
 */
static inline u32 hv_ring_gpadl_send_hvpgoffset(u32 offset)
{

	/*
	 * For RING gpadl, in each ring, the guest uses one PAGE_SIZE as the
	 * header (because of the alignment requirement), however, the
	 * hypervisor only uses the first HV_HYP_PAGE_SIZE as the header,
	 * therefore leaving a (PAGE_SIZE - HV_HYP_PAGE_SIZE) gap.
	 *
	 * And to calculate the effective send offset in gpadl, we need to
	 * substract this gap.
	 */
	return (offset - (PAGE_SIZE - HV_HYP_PAGE_SIZE)) >> HV_HYP_PAGE_SHIFT;
}

/*
 * hv_gpadl_hvpfn - Return the Hyper-V page PFN of the @i th Hyper-V page in
 *                  the gpadl
 *
 * @type: the type of the gpadl
 * @kbuffer: the pointer to the gpadl in the guest
 * @size: the total size (in bytes) of the gpadl
 * @send_offset: the offset (in bytes) where the send ringbuffer starts in the
 *               virtual address space of the guest
 * @i: the index
 */
static inline u64 hv_gpadl_hvpfn(enum hv_gpadl_type type, void *kbuffer,
				 u32 size, u32 send_offset, int i)
{
	int send_idx = hv_ring_gpadl_send_hvpgoffset(send_offset);
	unsigned long delta = 0UL;

	switch (type) {
	case HV_GPADL_BUFFER:
		break;
	case HV_GPADL_RING:
		if (i == 0)
			delta = 0;
		else if (i <= send_idx)
			delta = PAGE_SIZE - HV_HYP_PAGE_SIZE;
		else
			delta = 2 * (PAGE_SIZE - HV_HYP_PAGE_SIZE);
		break;
	default:
		BUG();
		break;
	}

	return virt_to_hvpfn(kbuffer + delta + (HV_HYP_PAGE_SIZE * i));
}

/*
 * vmbus_setevent- Trigger an event notification on the specified
 * channel.
 */
void vmbus_setevent(struct vmbus_channel *channel)
{
	struct hv_monitor_page *monitorpage;

	trace_vmbus_setevent(channel);

	/*
	 * For channels marked as in "low latency" mode
	 * bypass the monitor page mechanism.
	 */
	if (channel->offermsg.monitor_allocated && !channel->low_latency) {
		vmbus_send_interrupt(channel->offermsg.child_relid);

		/* Get the child to parent monitor page */
		monitorpage = vmbus_connection.monitor_pages[1];

		sync_set_bit(channel->monitor_bit,
			(unsigned long *)&monitorpage->trigger_group
					[channel->monitor_grp].pending);

	} else {
		vmbus_set_event(channel);
	}
}
EXPORT_SYMBOL_GPL(vmbus_setevent);

/* vmbus_free_ring - drop mapping of ring buffer */
void vmbus_free_ring(struct vmbus_channel *channel)
{
	hv_ringbuffer_cleanup(&channel->outbound);
	hv_ringbuffer_cleanup(&channel->inbound);

	if (channel->ringbuffer_page) {
		__free_pages(channel->ringbuffer_page,
			     get_order(channel->ringbuffer_pagecount
				       << PAGE_SHIFT));
		channel->ringbuffer_page = NULL;
	}
}
EXPORT_SYMBOL_GPL(vmbus_free_ring);

/* vmbus_alloc_ring - allocate and map pages for ring buffer */
int vmbus_alloc_ring(struct vmbus_channel *newchannel,
		     u32 send_size, u32 recv_size)
{
	struct page *page;
	int order;

	if (send_size % PAGE_SIZE || recv_size % PAGE_SIZE)
		return -EINVAL;

	/* Allocate the ring buffer */
	order = get_order(send_size + recv_size);
	page = alloc_pages_node(cpu_to_node(newchannel->target_cpu),
				GFP_KERNEL|__GFP_ZERO, order);

	if (!page)
		page = alloc_pages(GFP_KERNEL|__GFP_ZERO, order);

	if (!page)
		return -ENOMEM;

	newchannel->ringbuffer_page = page;
	newchannel->ringbuffer_pagecount = (send_size + recv_size) >> PAGE_SHIFT;
	newchannel->ringbuffer_send_offset = send_size >> PAGE_SHIFT;

	return 0;
}
EXPORT_SYMBOL_GPL(vmbus_alloc_ring);

/* Used for Hyper-V Socket: a guest client's connect() to the host */
int vmbus_send_tl_connect_request(const guid_t *shv_guest_servie_id,
				  const guid_t *shv_host_servie_id)
{
	struct vmbus_channel_tl_connect_request conn_msg;
	int ret;

	memset(&conn_msg, 0, sizeof(conn_msg));
	conn_msg.header.msgtype = CHANNELMSG_TL_CONNECT_REQUEST;
	conn_msg.guest_endpoint_id = *shv_guest_servie_id;
	conn_msg.host_service_id = *shv_host_servie_id;

	ret = vmbus_post_msg(&conn_msg, sizeof(conn_msg), true);

	trace_vmbus_send_tl_connect_request(&conn_msg, ret);

	return ret;
}
EXPORT_SYMBOL_GPL(vmbus_send_tl_connect_request);

static int send_modifychannel_without_ack(struct vmbus_channel *channel, u32 target_vp)
{
	struct vmbus_channel_modifychannel msg;
	int ret;

	memset(&msg, 0, sizeof(msg));
	msg.header.msgtype = CHANNELMSG_MODIFYCHANNEL;
	msg.child_relid = channel->offermsg.child_relid;
	msg.target_vp = target_vp;

	ret = vmbus_post_msg(&msg, sizeof(msg), true);
	trace_vmbus_send_modifychannel(&msg, ret);

	return ret;
}

static int send_modifychannel_with_ack(struct vmbus_channel *channel, u32 target_vp)
{
	struct vmbus_channel_modifychannel *msg;
	struct vmbus_channel_msginfo *info;
	unsigned long flags;
	int ret;

	info = kzalloc(sizeof(struct vmbus_channel_msginfo) +
				sizeof(struct vmbus_channel_modifychannel),
		       GFP_KERNEL);
	if (!info)
		return -ENOMEM;

	init_completion(&info->waitevent);
	info->waiting_channel = channel;

	msg = (struct vmbus_channel_modifychannel *)info->msg;
	msg->header.msgtype = CHANNELMSG_MODIFYCHANNEL;
	msg->child_relid = channel->offermsg.child_relid;
	msg->target_vp = target_vp;

	spin_lock_irqsave(&vmbus_connection.channelmsg_lock, flags);
	list_add_tail(&info->msglistentry, &vmbus_connection.chn_msg_list);
	spin_unlock_irqrestore(&vmbus_connection.channelmsg_lock, flags);

	ret = vmbus_post_msg(msg, sizeof(*msg), true);
	trace_vmbus_send_modifychannel(msg, ret);
	if (ret != 0) {
		spin_lock_irqsave(&vmbus_connection.channelmsg_lock, flags);
		list_del(&info->msglistentry);
		spin_unlock_irqrestore(&vmbus_connection.channelmsg_lock, flags);
		goto free_info;
	}

	/*
	 * Release channel_mutex; otherwise, vmbus_onoffer_rescind() could block on
	 * the mutex and be unable to signal the completion.
	 *
	 * See the caller target_cpu_store() for information about the usage of the
	 * mutex.
	 */
	mutex_unlock(&vmbus_connection.channel_mutex);
	wait_for_completion(&info->waitevent);
	mutex_lock(&vmbus_connection.channel_mutex);

	spin_lock_irqsave(&vmbus_connection.channelmsg_lock, flags);
	list_del(&info->msglistentry);
	spin_unlock_irqrestore(&vmbus_connection.channelmsg_lock, flags);

	if (info->response.modify_response.status)
		ret = -EAGAIN;

free_info:
	kfree(info);
	return ret;
}

/*
 * Set/change the vCPU (@target_vp) the channel (@child_relid) will interrupt.
 *
 * CHANNELMSG_MODIFYCHANNEL messages are aynchronous.  When VMbus version 5.3
 * or later is negotiated, Hyper-V always sends an ACK in response to such a
 * message.  For VMbus version 5.2 and earlier, it never sends an ACK.  With-
 * out an ACK, we can not know when the host will stop interrupting the "old"
 * vCPU and start interrupting the "new" vCPU for the given channel.
 *
 * The CHANNELMSG_MODIFYCHANNEL message type is supported since VMBus version
 * VERSION_WIN10_V4_1.
 */
int vmbus_send_modifychannel(struct vmbus_channel *channel, u32 target_vp)
{
	if (vmbus_proto_version >= VERSION_WIN10_V5_3)
		return send_modifychannel_with_ack(channel, target_vp);
	return send_modifychannel_without_ack(channel, target_vp);
}
EXPORT_SYMBOL_GPL(vmbus_send_modifychannel);

/*
 * create_gpadl_header - Creates a gpadl for the specified buffer
 */
static int create_gpadl_header(enum hv_gpadl_type type, void *kbuffer,
			       u32 size, u32 send_offset,
			       struct vmbus_channel_msginfo **msginfo)
{
	int i;
	int pagecount;
	struct vmbus_channel_gpadl_header *gpadl_header;
	struct vmbus_channel_gpadl_body *gpadl_body;
	struct vmbus_channel_msginfo *msgheader;
	struct vmbus_channel_msginfo *msgbody = NULL;
	u32 msgsize;

	int pfnsum, pfncount, pfnleft, pfncurr, pfnsize;

	pagecount = hv_gpadl_size(type, size) >> HV_HYP_PAGE_SHIFT;

	/* do we need a gpadl body msg */
	pfnsize = MAX_SIZE_CHANNEL_MESSAGE -
		  sizeof(struct vmbus_channel_gpadl_header) -
		  sizeof(struct gpa_range);
	pfncount = pfnsize / sizeof(u64);

	if (pagecount > pfncount) {
		/* we need a gpadl body */
		/* fill in the header */
		msgsize = sizeof(struct vmbus_channel_msginfo) +
			  sizeof(struct vmbus_channel_gpadl_header) +
			  sizeof(struct gpa_range) + pfncount * sizeof(u64);
		msgheader =  kzalloc(msgsize, GFP_KERNEL);
		if (!msgheader)
			goto nomem;

		INIT_LIST_HEAD(&msgheader->submsglist);
		msgheader->msgsize = msgsize;

		gpadl_header = (struct vmbus_channel_gpadl_header *)
			msgheader->msg;
		gpadl_header->rangecount = 1;
		gpadl_header->range_buflen = sizeof(struct gpa_range) +
					 pagecount * sizeof(u64);
		gpadl_header->range[0].byte_offset = 0;
		gpadl_header->range[0].byte_count = hv_gpadl_size(type, size);
		for (i = 0; i < pfncount; i++)
			gpadl_header->range[0].pfn_array[i] = hv_gpadl_hvpfn(
				type, kbuffer, size, send_offset, i);
		*msginfo = msgheader;

		pfnsum = pfncount;
		pfnleft = pagecount - pfncount;

		/* how many pfns can we fit */
		pfnsize = MAX_SIZE_CHANNEL_MESSAGE -
			  sizeof(struct vmbus_channel_gpadl_body);
		pfncount = pfnsize / sizeof(u64);

		/* fill in the body */
		while (pfnleft) {
			if (pfnleft > pfncount)
				pfncurr = pfncount;
			else
				pfncurr = pfnleft;

			msgsize = sizeof(struct vmbus_channel_msginfo) +
				  sizeof(struct vmbus_channel_gpadl_body) +
				  pfncurr * sizeof(u64);
			msgbody = kzalloc(msgsize, GFP_KERNEL);

			if (!msgbody) {
				struct vmbus_channel_msginfo *pos = NULL;
				struct vmbus_channel_msginfo *tmp = NULL;
				/*
				 * Free up all the allocated messages.
				 */
				list_for_each_entry_safe(pos, tmp,
					&msgheader->submsglist,
					msglistentry) {

					list_del(&pos->msglistentry);
					kfree(pos);
				}

				goto nomem;
			}

			msgbody->msgsize = msgsize;
			gpadl_body =
				(struct vmbus_channel_gpadl_body *)msgbody->msg;

			/*
			 * Gpadl is u32 and we are using a pointer which could
			 * be 64-bit
			 * This is governed by the guest/host protocol and
			 * so the hypervisor guarantees that this is ok.
			 */
			for (i = 0; i < pfncurr; i++)
				gpadl_body->pfn[i] = hv_gpadl_hvpfn(type,
					kbuffer, size, send_offset, pfnsum + i);

			/* add to msg header */
			list_add_tail(&msgbody->msglistentry,
				      &msgheader->submsglist);
			pfnsum += pfncurr;
			pfnleft -= pfncurr;
		}
	} else {
		/* everything fits in a header */
		msgsize = sizeof(struct vmbus_channel_msginfo) +
			  sizeof(struct vmbus_channel_gpadl_header) +
			  sizeof(struct gpa_range) + pagecount * sizeof(u64);
		msgheader = kzalloc(msgsize, GFP_KERNEL);
		if (msgheader == NULL)
			goto nomem;

		INIT_LIST_HEAD(&msgheader->submsglist);
		msgheader->msgsize = msgsize;

		gpadl_header = (struct vmbus_channel_gpadl_header *)
			msgheader->msg;
		gpadl_header->rangecount = 1;
		gpadl_header->range_buflen = sizeof(struct gpa_range) +
					 pagecount * sizeof(u64);
		gpadl_header->range[0].byte_offset = 0;
		gpadl_header->range[0].byte_count = hv_gpadl_size(type, size);
		for (i = 0; i < pagecount; i++)
			gpadl_header->range[0].pfn_array[i] = hv_gpadl_hvpfn(
				type, kbuffer, size, send_offset, i);

		*msginfo = msgheader;
	}

	return 0;
nomem:
	kfree(msgheader);
	kfree(msgbody);
	return -ENOMEM;
}

/*
 * __vmbus_establish_gpadl - Establish a GPADL for a buffer or ringbuffer
 *
 * @channel: a channel
 * @type: the type of the corresponding GPADL, only meaningful for the guest.
 * @kbuffer: from kmalloc or vmalloc
 * @size: page-size multiple
 * @send_offset: the offset (in bytes) where the send ring buffer starts,
 *              should be 0 for BUFFER type gpadl
 * @gpadl_handle: some funky thing
 */
static int __vmbus_establish_gpadl(struct vmbus_channel *channel,
				   enum hv_gpadl_type type, void *kbuffer,
				   u32 size, u32 send_offset,
				   struct vmbus_gpadl *gpadl)
{
	struct vmbus_channel_gpadl_header *gpadlmsg;
	struct vmbus_channel_gpadl_body *gpadl_body;
	struct vmbus_channel_msginfo *msginfo = NULL;
	struct vmbus_channel_msginfo *submsginfo, *tmp;
	struct list_head *curr;
	u32 next_gpadl_handle;
	unsigned long flags;
	int ret = 0;

	next_gpadl_handle =
		(atomic_inc_return(&vmbus_connection.next_gpadl_handle) - 1);

	ret = create_gpadl_header(type, kbuffer, size, send_offset, &msginfo);
	if (ret)
		return ret;

	ret = set_memory_decrypted((unsigned long)kbuffer,
				   PFN_UP(size));
	if (ret) {
		dev_warn(&channel->device_obj->device,
			 "Failed to set host visibility for new GPADL %d.\n",
			 ret);
		return ret;
	}

	init_completion(&msginfo->waitevent);
	msginfo->waiting_channel = channel;

	gpadlmsg = (struct vmbus_channel_gpadl_header *)msginfo->msg;
	gpadlmsg->header.msgtype = CHANNELMSG_GPADL_HEADER;
	gpadlmsg->child_relid = channel->offermsg.child_relid;
	gpadlmsg->gpadl = next_gpadl_handle;


	spin_lock_irqsave(&vmbus_connection.channelmsg_lock, flags);
	list_add_tail(&msginfo->msglistentry,
		      &vmbus_connection.chn_msg_list);

	spin_unlock_irqrestore(&vmbus_connection.channelmsg_lock, flags);

	if (channel->rescind) {
		ret = -ENODEV;
		goto cleanup;
	}

	ret = vmbus_post_msg(gpadlmsg, msginfo->msgsize -
			     sizeof(*msginfo), true);

	trace_vmbus_establish_gpadl_header(gpadlmsg, ret);

	if (ret != 0)
		goto cleanup;

	list_for_each(curr, &msginfo->submsglist) {
		submsginfo = (struct vmbus_channel_msginfo *)curr;
		gpadl_body =
			(struct vmbus_channel_gpadl_body *)submsginfo->msg;

		gpadl_body->header.msgtype =
			CHANNELMSG_GPADL_BODY;
		gpadl_body->gpadl = next_gpadl_handle;

		ret = vmbus_post_msg(gpadl_body,
				     submsginfo->msgsize - sizeof(*submsginfo),
				     true);

		trace_vmbus_establish_gpadl_body(gpadl_body, ret);

		if (ret != 0)
			goto cleanup;

	}
	wait_for_completion(&msginfo->waitevent);

	if (msginfo->response.gpadl_created.creation_status != 0) {
		pr_err("Failed to establish GPADL: err = 0x%x\n",
		       msginfo->response.gpadl_created.creation_status);

		ret = -EDQUOT;
		goto cleanup;
	}

	if (channel->rescind) {
		ret = -ENODEV;
		goto cleanup;
	}

	/* At this point, we received the gpadl created msg */
	gpadl->gpadl_handle = gpadlmsg->gpadl;
	gpadl->buffer = kbuffer;
	gpadl->size = size;


cleanup:
	spin_lock_irqsave(&vmbus_connection.channelmsg_lock, flags);
	list_del(&msginfo->msglistentry);
	spin_unlock_irqrestore(&vmbus_connection.channelmsg_lock, flags);
	list_for_each_entry_safe(submsginfo, tmp, &msginfo->submsglist,
				 msglistentry) {
		kfree(submsginfo);
	}

	kfree(msginfo);

	if (ret)
		set_memory_encrypted((unsigned long)kbuffer,
				     PFN_UP(size));

	return ret;
}

/*
 * vmbus_establish_gpadl - Establish a GPADL for the specified buffer
 *
 * @channel: a channel
 * @kbuffer: from kmalloc or vmalloc
 * @size: page-size multiple
 * @gpadl_handle: some funky thing
 */
int vmbus_establish_gpadl(struct vmbus_channel *channel, void *kbuffer,
			  u32 size, struct vmbus_gpadl *gpadl)
{
	return __vmbus_establish_gpadl(channel, HV_GPADL_BUFFER, kbuffer, size,
				       0U, gpadl);
}
EXPORT_SYMBOL_GPL(vmbus_establish_gpadl);

/**
 * request_arr_init - Allocates memory for the requestor array. Each slot
 * keeps track of the next available slot in the array. Initially, each
 * slot points to the next one (as in a Linked List). The last slot
 * does not point to anything, so its value is U64_MAX by default.
 * @size The size of the array
 */
static u64 *request_arr_init(u32 size)
{
	int i;
	u64 *req_arr;

	req_arr = kcalloc(size, sizeof(u64), GFP_KERNEL);
	if (!req_arr)
		return NULL;

	for (i = 0; i < size - 1; i++)
		req_arr[i] = i + 1;

	/* Last slot (no more available slots) */
	req_arr[i] = U64_MAX;

	return req_arr;
}

/*
 * vmbus_alloc_requestor - Initializes @rqstor's fields.
 * Index 0 is the first free slot
 * @size: Size of the requestor array
 */
static int vmbus_alloc_requestor(struct vmbus_requestor *rqstor, u32 size)
{
	u64 *rqst_arr;
	unsigned long *bitmap;

	rqst_arr = request_arr_init(size);
	if (!rqst_arr)
		return -ENOMEM;

	bitmap = bitmap_zalloc(size, GFP_KERNEL);
	if (!bitmap) {
		kfree(rqst_arr);
		return -ENOMEM;
	}

	rqstor->req_arr = rqst_arr;
	rqstor->req_bitmap = bitmap;
	rqstor->size = size;
	rqstor->next_request_id = 0;
	spin_lock_init(&rqstor->req_lock);

	return 0;
}

/*
 * vmbus_free_requestor - Frees memory allocated for @rqstor
 * @rqstor: Pointer to the requestor struct
 */
static void vmbus_free_requestor(struct vmbus_requestor *rqstor)
{
	kfree(rqstor->req_arr);
	bitmap_free(rqstor->req_bitmap);
}

static int __vmbus_open(struct vmbus_channel *newchannel,
		       void *userdata, u32 userdatalen,
		       void (*onchannelcallback)(void *context), void *context)
{
	struct vmbus_channel_open_channel *open_msg;
	struct vmbus_channel_msginfo *open_info = NULL;
	struct page *page = newchannel->ringbuffer_page;
	u32 send_pages, recv_pages;
	unsigned long flags;
	int err;

	if (userdatalen > MAX_USER_DEFINED_BYTES)
		return -EINVAL;

	send_pages = newchannel->ringbuffer_send_offset;
	recv_pages = newchannel->ringbuffer_pagecount - send_pages;

	if (newchannel->state != CHANNEL_OPEN_STATE)
		return -EINVAL;

	/* Create and init requestor */
	if (newchannel->rqstor_size) {
		if (vmbus_alloc_requestor(&newchannel->requestor, newchannel->rqstor_size))
			return -ENOMEM;
	}

	newchannel->state = CHANNEL_OPENING_STATE;
	newchannel->onchannel_callback = onchannelcallback;
	newchannel->channel_callback_context = context;

	if (!newchannel->max_pkt_size)
		newchannel->max_pkt_size = VMBUS_DEFAULT_MAX_PKT_SIZE;
<<<<<<< HEAD

	err = hv_ringbuffer_init(&newchannel->outbound, page, send_pages, 0);
	if (err)
		goto error_clean_ring;

	err = hv_ringbuffer_init(&newchannel->inbound, &page[send_pages],
				 recv_pages, newchannel->max_pkt_size);
	if (err)
		goto error_clean_ring;
=======
>>>>>>> df0cc57e

	/* Establish the gpadl for the ring buffer */
	newchannel->ringbuffer_gpadlhandle.gpadl_handle = 0;

	err = __vmbus_establish_gpadl(newchannel, HV_GPADL_RING,
				      page_address(newchannel->ringbuffer_page),
				      (send_pages + recv_pages) << PAGE_SHIFT,
				      newchannel->ringbuffer_send_offset << PAGE_SHIFT,
				      &newchannel->ringbuffer_gpadlhandle);
	if (err)
		goto error_clean_ring;

	err = hv_ringbuffer_init(&newchannel->outbound,
				 page, send_pages, 0);
	if (err)
		goto error_free_gpadl;

	err = hv_ringbuffer_init(&newchannel->inbound, &page[send_pages],
				 recv_pages, newchannel->max_pkt_size);
	if (err)
		goto error_free_gpadl;

	/* Create and init the channel open message */
	open_info = kzalloc(sizeof(*open_info) +
			   sizeof(struct vmbus_channel_open_channel),
			   GFP_KERNEL);
	if (!open_info) {
		err = -ENOMEM;
		goto error_free_gpadl;
	}

	init_completion(&open_info->waitevent);
	open_info->waiting_channel = newchannel;

	open_msg = (struct vmbus_channel_open_channel *)open_info->msg;
	open_msg->header.msgtype = CHANNELMSG_OPENCHANNEL;
	open_msg->openid = newchannel->offermsg.child_relid;
	open_msg->child_relid = newchannel->offermsg.child_relid;
	open_msg->ringbuffer_gpadlhandle
		= newchannel->ringbuffer_gpadlhandle.gpadl_handle;
	/*
	 * The unit of ->downstream_ringbuffer_pageoffset is HV_HYP_PAGE and
	 * the unit of ->ringbuffer_send_offset (i.e. send_pages) is PAGE, so
	 * here we calculate it into HV_HYP_PAGE.
	 */
	open_msg->downstream_ringbuffer_pageoffset =
		hv_ring_gpadl_send_hvpgoffset(send_pages << PAGE_SHIFT);
	open_msg->target_vp = hv_cpu_number_to_vp_number(newchannel->target_cpu);

	if (userdatalen)
		memcpy(open_msg->userdata, userdata, userdatalen);

	spin_lock_irqsave(&vmbus_connection.channelmsg_lock, flags);
	list_add_tail(&open_info->msglistentry,
		      &vmbus_connection.chn_msg_list);
	spin_unlock_irqrestore(&vmbus_connection.channelmsg_lock, flags);

	if (newchannel->rescind) {
		err = -ENODEV;
		goto error_clean_msglist;
	}

	err = vmbus_post_msg(open_msg,
			     sizeof(struct vmbus_channel_open_channel), true);

	trace_vmbus_open(open_msg, err);

	if (err != 0)
		goto error_clean_msglist;

	wait_for_completion(&open_info->waitevent);

	spin_lock_irqsave(&vmbus_connection.channelmsg_lock, flags);
	list_del(&open_info->msglistentry);
	spin_unlock_irqrestore(&vmbus_connection.channelmsg_lock, flags);

	if (newchannel->rescind) {
		err = -ENODEV;
		goto error_free_info;
	}

	if (open_info->response.open_result.status) {
		err = -EAGAIN;
		goto error_free_info;
	}

	newchannel->state = CHANNEL_OPENED_STATE;
	kfree(open_info);
	return 0;

error_clean_msglist:
	spin_lock_irqsave(&vmbus_connection.channelmsg_lock, flags);
	list_del(&open_info->msglistentry);
	spin_unlock_irqrestore(&vmbus_connection.channelmsg_lock, flags);
error_free_info:
	kfree(open_info);
error_free_gpadl:
	vmbus_teardown_gpadl(newchannel, &newchannel->ringbuffer_gpadlhandle);
error_clean_ring:
	hv_ringbuffer_cleanup(&newchannel->outbound);
	hv_ringbuffer_cleanup(&newchannel->inbound);
	vmbus_free_requestor(&newchannel->requestor);
	newchannel->state = CHANNEL_OPEN_STATE;
	return err;
}

/*
 * vmbus_connect_ring - Open the channel but reuse ring buffer
 */
int vmbus_connect_ring(struct vmbus_channel *newchannel,
		       void (*onchannelcallback)(void *context), void *context)
{
	return  __vmbus_open(newchannel, NULL, 0, onchannelcallback, context);
}
EXPORT_SYMBOL_GPL(vmbus_connect_ring);

/*
 * vmbus_open - Open the specified channel.
 */
int vmbus_open(struct vmbus_channel *newchannel,
	       u32 send_ringbuffer_size, u32 recv_ringbuffer_size,
	       void *userdata, u32 userdatalen,
	       void (*onchannelcallback)(void *context), void *context)
{
	int err;

	err = vmbus_alloc_ring(newchannel, send_ringbuffer_size,
			       recv_ringbuffer_size);
	if (err)
		return err;

	err = __vmbus_open(newchannel, userdata, userdatalen,
			   onchannelcallback, context);
	if (err)
		vmbus_free_ring(newchannel);

	return err;
}
EXPORT_SYMBOL_GPL(vmbus_open);

/*
 * vmbus_teardown_gpadl -Teardown the specified GPADL handle
 */
int vmbus_teardown_gpadl(struct vmbus_channel *channel, struct vmbus_gpadl *gpadl)
{
	struct vmbus_channel_gpadl_teardown *msg;
	struct vmbus_channel_msginfo *info;
	unsigned long flags;
	int ret;

	info = kzalloc(sizeof(*info) +
		       sizeof(struct vmbus_channel_gpadl_teardown), GFP_KERNEL);
	if (!info)
		return -ENOMEM;

	init_completion(&info->waitevent);
	info->waiting_channel = channel;

	msg = (struct vmbus_channel_gpadl_teardown *)info->msg;

	msg->header.msgtype = CHANNELMSG_GPADL_TEARDOWN;
	msg->child_relid = channel->offermsg.child_relid;
	msg->gpadl = gpadl->gpadl_handle;

	spin_lock_irqsave(&vmbus_connection.channelmsg_lock, flags);
	list_add_tail(&info->msglistentry,
		      &vmbus_connection.chn_msg_list);
	spin_unlock_irqrestore(&vmbus_connection.channelmsg_lock, flags);

	if (channel->rescind)
		goto post_msg_err;

	ret = vmbus_post_msg(msg, sizeof(struct vmbus_channel_gpadl_teardown),
			     true);

	trace_vmbus_teardown_gpadl(msg, ret);

	if (ret)
		goto post_msg_err;

	wait_for_completion(&info->waitevent);

	gpadl->gpadl_handle = 0;

post_msg_err:
	/*
	 * If the channel has been rescinded;
	 * we will be awakened by the rescind
	 * handler; set the error code to zero so we don't leak memory.
	 */
	if (channel->rescind)
		ret = 0;

	spin_lock_irqsave(&vmbus_connection.channelmsg_lock, flags);
	list_del(&info->msglistentry);
	spin_unlock_irqrestore(&vmbus_connection.channelmsg_lock, flags);

	kfree(info);

	ret = set_memory_encrypted((unsigned long)gpadl->buffer,
				   PFN_UP(gpadl->size));
	if (ret)
		pr_warn("Fail to set mem host visibility in GPADL teardown %d.\n", ret);

	return ret;
}
EXPORT_SYMBOL_GPL(vmbus_teardown_gpadl);

void vmbus_reset_channel_cb(struct vmbus_channel *channel)
{
	unsigned long flags;

	/*
	 * vmbus_on_event(), running in the per-channel tasklet, can race
	 * with vmbus_close_internal() in the case of SMP guest, e.g., when
	 * the former is accessing channel->inbound.ring_buffer, the latter
	 * could be freeing the ring_buffer pages, so here we must stop it
	 * first.
	 *
	 * vmbus_chan_sched() might call the netvsc driver callback function
	 * that ends up scheduling NAPI work that accesses the ring buffer.
	 * At this point, we have to ensure that any such work is completed
	 * and that the channel ring buffer is no longer being accessed, cf.
	 * the calls to napi_disable() in netvsc_device_remove().
	 */
	tasklet_disable(&channel->callback_event);

	/* See the inline comments in vmbus_chan_sched(). */
	spin_lock_irqsave(&channel->sched_lock, flags);
	channel->onchannel_callback = NULL;
	spin_unlock_irqrestore(&channel->sched_lock, flags);

	channel->sc_creation_callback = NULL;

	/* Re-enable tasklet for use on re-open */
	tasklet_enable(&channel->callback_event);
}

static int vmbus_close_internal(struct vmbus_channel *channel)
{
	struct vmbus_channel_close_channel *msg;
	int ret;

	vmbus_reset_channel_cb(channel);

	/*
	 * In case a device driver's probe() fails (e.g.,
	 * util_probe() -> vmbus_open() returns -ENOMEM) and the device is
	 * rescinded later (e.g., we dynamically disable an Integrated Service
	 * in Hyper-V Manager), the driver's remove() invokes vmbus_close():
	 * here we should skip most of the below cleanup work.
	 */
	if (channel->state != CHANNEL_OPENED_STATE)
		return -EINVAL;

	channel->state = CHANNEL_OPEN_STATE;

	/* Send a closing message */

	msg = &channel->close_msg.msg;

	msg->header.msgtype = CHANNELMSG_CLOSECHANNEL;
	msg->child_relid = channel->offermsg.child_relid;

	ret = vmbus_post_msg(msg, sizeof(struct vmbus_channel_close_channel),
			     true);

	trace_vmbus_close_internal(msg, ret);

	if (ret) {
		pr_err("Close failed: close post msg return is %d\n", ret);
		/*
		 * If we failed to post the close msg,
		 * it is perhaps better to leak memory.
		 */
	}

	/* Tear down the gpadl for the channel's ring buffer */
	else if (channel->ringbuffer_gpadlhandle.gpadl_handle) {
		ret = vmbus_teardown_gpadl(channel, &channel->ringbuffer_gpadlhandle);
		if (ret) {
			pr_err("Close failed: teardown gpadl return %d\n", ret);
			/*
			 * If we failed to teardown gpadl,
			 * it is perhaps better to leak memory.
			 */
		}
	}

	if (!ret)
		vmbus_free_requestor(&channel->requestor);

	return ret;
}

/* disconnect ring - close all channels */
int vmbus_disconnect_ring(struct vmbus_channel *channel)
{
	struct vmbus_channel *cur_channel, *tmp;
	int ret;

	if (channel->primary_channel != NULL)
		return -EINVAL;

	list_for_each_entry_safe(cur_channel, tmp, &channel->sc_list, sc_list) {
		if (cur_channel->rescind)
			wait_for_completion(&cur_channel->rescind_event);

		mutex_lock(&vmbus_connection.channel_mutex);
		if (vmbus_close_internal(cur_channel) == 0) {
			vmbus_free_ring(cur_channel);

			if (cur_channel->rescind)
				hv_process_channel_removal(cur_channel);
		}
		mutex_unlock(&vmbus_connection.channel_mutex);
	}

	/*
	 * Now close the primary.
	 */
	mutex_lock(&vmbus_connection.channel_mutex);
	ret = vmbus_close_internal(channel);
	mutex_unlock(&vmbus_connection.channel_mutex);

	return ret;
}
EXPORT_SYMBOL_GPL(vmbus_disconnect_ring);

/*
 * vmbus_close - Close the specified channel
 */
void vmbus_close(struct vmbus_channel *channel)
{
	if (vmbus_disconnect_ring(channel) == 0)
		vmbus_free_ring(channel);
}
EXPORT_SYMBOL_GPL(vmbus_close);

/**
 * vmbus_sendpacket() - Send the specified buffer on the given channel
 * @channel: Pointer to vmbus_channel structure
 * @buffer: Pointer to the buffer you want to send the data from.
 * @bufferlen: Maximum size of what the buffer holds.
 * @requestid: Identifier of the request
 * @type: Type of packet that is being sent e.g. negotiate, time
 *	  packet etc.
 * @flags: 0 or VMBUS_DATA_PACKET_FLAG_COMPLETION_REQUESTED
 *
 * Sends data in @buffer directly to Hyper-V via the vmbus.
 * This will send the data unparsed to Hyper-V.
 *
 * Mainly used by Hyper-V drivers.
 */
int vmbus_sendpacket(struct vmbus_channel *channel, void *buffer,
			   u32 bufferlen, u64 requestid,
			   enum vmbus_packet_type type, u32 flags)
{
	struct vmpacket_descriptor desc;
	u32 packetlen = sizeof(struct vmpacket_descriptor) + bufferlen;
	u32 packetlen_aligned = ALIGN(packetlen, sizeof(u64));
	struct kvec bufferlist[3];
	u64 aligned_data = 0;
	int num_vecs = ((bufferlen != 0) ? 3 : 1);


	/* Setup the descriptor */
	desc.type = type; /* VmbusPacketTypeDataInBand; */
	desc.flags = flags; /* VMBUS_DATA_PACKET_FLAG_COMPLETION_REQUESTED; */
	/* in 8-bytes granularity */
	desc.offset8 = sizeof(struct vmpacket_descriptor) >> 3;
	desc.len8 = (u16)(packetlen_aligned >> 3);
	desc.trans_id = VMBUS_RQST_ERROR; /* will be updated in hv_ringbuffer_write() */

	bufferlist[0].iov_base = &desc;
	bufferlist[0].iov_len = sizeof(struct vmpacket_descriptor);
	bufferlist[1].iov_base = buffer;
	bufferlist[1].iov_len = bufferlen;
	bufferlist[2].iov_base = &aligned_data;
	bufferlist[2].iov_len = (packetlen_aligned - packetlen);

	return hv_ringbuffer_write(channel, bufferlist, num_vecs, requestid);
}
EXPORT_SYMBOL(vmbus_sendpacket);

/*
 * vmbus_sendpacket_pagebuffer - Send a range of single-page buffer
 * packets using a GPADL Direct packet type. This interface allows you
 * to control notifying the host. This will be useful for sending
 * batched data. Also the sender can control the send flags
 * explicitly.
 */
int vmbus_sendpacket_pagebuffer(struct vmbus_channel *channel,
				struct hv_page_buffer pagebuffers[],
				u32 pagecount, void *buffer, u32 bufferlen,
				u64 requestid)
{
	int i;
	struct vmbus_channel_packet_page_buffer desc;
	u32 descsize;
	u32 packetlen;
	u32 packetlen_aligned;
	struct kvec bufferlist[3];
	u64 aligned_data = 0;

	if (pagecount > MAX_PAGE_BUFFER_COUNT)
		return -EINVAL;

	/*
	 * Adjust the size down since vmbus_channel_packet_page_buffer is the
	 * largest size we support
	 */
	descsize = sizeof(struct vmbus_channel_packet_page_buffer) -
			  ((MAX_PAGE_BUFFER_COUNT - pagecount) *
			  sizeof(struct hv_page_buffer));
	packetlen = descsize + bufferlen;
	packetlen_aligned = ALIGN(packetlen, sizeof(u64));

	/* Setup the descriptor */
	desc.type = VM_PKT_DATA_USING_GPA_DIRECT;
	desc.flags = VMBUS_DATA_PACKET_FLAG_COMPLETION_REQUESTED;
	desc.dataoffset8 = descsize >> 3; /* in 8-bytes granularity */
	desc.length8 = (u16)(packetlen_aligned >> 3);
	desc.transactionid = VMBUS_RQST_ERROR; /* will be updated in hv_ringbuffer_write() */
	desc.reserved = 0;
	desc.rangecount = pagecount;

	for (i = 0; i < pagecount; i++) {
		desc.range[i].len = pagebuffers[i].len;
		desc.range[i].offset = pagebuffers[i].offset;
		desc.range[i].pfn	 = pagebuffers[i].pfn;
	}

	bufferlist[0].iov_base = &desc;
	bufferlist[0].iov_len = descsize;
	bufferlist[1].iov_base = buffer;
	bufferlist[1].iov_len = bufferlen;
	bufferlist[2].iov_base = &aligned_data;
	bufferlist[2].iov_len = (packetlen_aligned - packetlen);

	return hv_ringbuffer_write(channel, bufferlist, 3, requestid);
}
EXPORT_SYMBOL_GPL(vmbus_sendpacket_pagebuffer);

/*
 * vmbus_sendpacket_multipagebuffer - Send a multi-page buffer packet
 * using a GPADL Direct packet type.
 * The buffer includes the vmbus descriptor.
 */
int vmbus_sendpacket_mpb_desc(struct vmbus_channel *channel,
			      struct vmbus_packet_mpb_array *desc,
			      u32 desc_size,
			      void *buffer, u32 bufferlen, u64 requestid)
{
	u32 packetlen;
	u32 packetlen_aligned;
	struct kvec bufferlist[3];
	u64 aligned_data = 0;

	packetlen = desc_size + bufferlen;
	packetlen_aligned = ALIGN(packetlen, sizeof(u64));

	/* Setup the descriptor */
	desc->type = VM_PKT_DATA_USING_GPA_DIRECT;
	desc->flags = VMBUS_DATA_PACKET_FLAG_COMPLETION_REQUESTED;
	desc->dataoffset8 = desc_size >> 3; /* in 8-bytes granularity */
	desc->length8 = (u16)(packetlen_aligned >> 3);
	desc->transactionid = VMBUS_RQST_ERROR; /* will be updated in hv_ringbuffer_write() */
	desc->reserved = 0;
	desc->rangecount = 1;

	bufferlist[0].iov_base = desc;
	bufferlist[0].iov_len = desc_size;
	bufferlist[1].iov_base = buffer;
	bufferlist[1].iov_len = bufferlen;
	bufferlist[2].iov_base = &aligned_data;
	bufferlist[2].iov_len = (packetlen_aligned - packetlen);

	return hv_ringbuffer_write(channel, bufferlist, 3, requestid);
}
EXPORT_SYMBOL_GPL(vmbus_sendpacket_mpb_desc);

/**
 * __vmbus_recvpacket() - Retrieve the user packet on the specified channel
 * @channel: Pointer to vmbus_channel structure
 * @buffer: Pointer to the buffer you want to receive the data into.
 * @bufferlen: Maximum size of what the buffer can hold.
 * @buffer_actual_len: The actual size of the data after it was received.
 * @requestid: Identifier of the request
 * @raw: true means keep the vmpacket_descriptor header in the received data.
 *
 * Receives directly from the hyper-v vmbus and puts the data it received
 * into Buffer. This will receive the data unparsed from hyper-v.
 *
 * Mainly used by Hyper-V drivers.
 */
static inline int
__vmbus_recvpacket(struct vmbus_channel *channel, void *buffer,
		   u32 bufferlen, u32 *buffer_actual_len, u64 *requestid,
		   bool raw)
{
	return hv_ringbuffer_read(channel, buffer, bufferlen,
				  buffer_actual_len, requestid, raw);

}

int vmbus_recvpacket(struct vmbus_channel *channel, void *buffer,
		     u32 bufferlen, u32 *buffer_actual_len,
		     u64 *requestid)
{
	return __vmbus_recvpacket(channel, buffer, bufferlen,
				  buffer_actual_len, requestid, false);
}
EXPORT_SYMBOL(vmbus_recvpacket);

/*
 * vmbus_recvpacket_raw - Retrieve the raw packet on the specified channel
 */
int vmbus_recvpacket_raw(struct vmbus_channel *channel, void *buffer,
			      u32 bufferlen, u32 *buffer_actual_len,
			      u64 *requestid)
{
	return __vmbus_recvpacket(channel, buffer, bufferlen,
				  buffer_actual_len, requestid, true);
}
EXPORT_SYMBOL_GPL(vmbus_recvpacket_raw);

/*
 * vmbus_next_request_id - Returns a new request id. It is also
 * the index at which the guest memory address is stored.
 * Uses a spin lock to avoid race conditions.
 * @channel: Pointer to the VMbus channel struct
 * @rqst_add: Guest memory address to be stored in the array
 */
u64 vmbus_next_request_id(struct vmbus_channel *channel, u64 rqst_addr)
{
	struct vmbus_requestor *rqstor = &channel->requestor;
	unsigned long flags;
	u64 current_id;

	/* Check rqstor has been initialized */
	if (!channel->rqstor_size)
		return VMBUS_NO_RQSTOR;

	spin_lock_irqsave(&rqstor->req_lock, flags);
	current_id = rqstor->next_request_id;

	/* Requestor array is full */
	if (current_id >= rqstor->size) {
		spin_unlock_irqrestore(&rqstor->req_lock, flags);
		return VMBUS_RQST_ERROR;
	}

	rqstor->next_request_id = rqstor->req_arr[current_id];
	rqstor->req_arr[current_id] = rqst_addr;

	/* The already held spin lock provides atomicity */
	bitmap_set(rqstor->req_bitmap, current_id, 1);

	spin_unlock_irqrestore(&rqstor->req_lock, flags);

	/*
	 * Cannot return an ID of 0, which is reserved for an unsolicited
	 * message from Hyper-V.
	 */
	return current_id + 1;
}
EXPORT_SYMBOL_GPL(vmbus_next_request_id);

/*
 * vmbus_request_addr - Returns the memory address stored at @trans_id
 * in @rqstor. Uses a spin lock to avoid race conditions.
 * @channel: Pointer to the VMbus channel struct
 * @trans_id: Request id sent back from Hyper-V. Becomes the requestor's
 * next request id.
 */
u64 vmbus_request_addr(struct vmbus_channel *channel, u64 trans_id)
{
	struct vmbus_requestor *rqstor = &channel->requestor;
	unsigned long flags;
	u64 req_addr;

	/* Check rqstor has been initialized */
	if (!channel->rqstor_size)
		return VMBUS_NO_RQSTOR;

	/* Hyper-V can send an unsolicited message with ID of 0 */
	if (!trans_id)
		return trans_id;

	spin_lock_irqsave(&rqstor->req_lock, flags);

	/* Data corresponding to trans_id is stored at trans_id - 1 */
	trans_id--;

	/* Invalid trans_id */
	if (trans_id >= rqstor->size || !test_bit(trans_id, rqstor->req_bitmap)) {
		spin_unlock_irqrestore(&rqstor->req_lock, flags);
		return VMBUS_RQST_ERROR;
	}

	req_addr = rqstor->req_arr[trans_id];
	rqstor->req_arr[trans_id] = rqstor->next_request_id;
	rqstor->next_request_id = trans_id;

	/* The already held spin lock provides atomicity */
	bitmap_clear(rqstor->req_bitmap, trans_id, 1);

	spin_unlock_irqrestore(&rqstor->req_lock, flags);
	return req_addr;
}
EXPORT_SYMBOL_GPL(vmbus_request_addr);<|MERGE_RESOLUTION|>--- conflicted
+++ resolved
@@ -682,18 +682,6 @@
 
 	if (!newchannel->max_pkt_size)
 		newchannel->max_pkt_size = VMBUS_DEFAULT_MAX_PKT_SIZE;
-<<<<<<< HEAD
-
-	err = hv_ringbuffer_init(&newchannel->outbound, page, send_pages, 0);
-	if (err)
-		goto error_clean_ring;
-
-	err = hv_ringbuffer_init(&newchannel->inbound, &page[send_pages],
-				 recv_pages, newchannel->max_pkt_size);
-	if (err)
-		goto error_clean_ring;
-=======
->>>>>>> df0cc57e
 
 	/* Establish the gpadl for the ring buffer */
 	newchannel->ringbuffer_gpadlhandle.gpadl_handle = 0;
