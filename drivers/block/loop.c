/*
 *  linux/drivers/block/loop.c
 *
 *  Written by Theodore Ts'o, 3/29/93
 *
 * Copyright 1993 by Theodore Ts'o.  Redistribution of this file is
 * permitted under the GNU General Public License.
 *
 * DES encryption plus some minor changes by Werner Almesberger, 30-MAY-1993
 * more DES encryption plus IDEA encryption by Nicholas J. Leon, June 20, 1996
 *
 * Modularized and updated for 1.1.16 kernel - Mitch Dsouza 28th May 1994
 * Adapted for 1.3.59 kernel - Andries Brouwer, 1 Feb 1996
 *
 * Fixed do_loop_request() re-entrancy - Vincent.Renardias@waw.com Mar 20, 1997
 *
 * Added devfs support - Richard Gooch <rgooch@atnf.csiro.au> 16-Jan-1998
 *
 * Handle sparse backing files correctly - Kenn Humborg, Jun 28, 1998
 *
 * Loadable modules and other fixes by AK, 1998
 *
 * Make real block number available to downstream transfer functions, enables
 * CBC (and relatives) mode encryption requiring unique IVs per data block.
 * Reed H. Petty, rhp@draper.net
 *
 * Maximum number of loop devices now dynamic via max_loop module parameter.
 * Russell Kroll <rkroll@exploits.org> 19990701
 *
 * Maximum number of loop devices when compiled-in now selectable by passing
 * max_loop=<1-255> to the kernel on boot.
 * Erik I. Bolsø, <eriki@himolde.no>, Oct 31, 1999
 *
 * Completely rewrite request handling to be make_request_fn style and
 * non blocking, pushing work to a helper thread. Lots of fixes from
 * Al Viro too.
 * Jens Axboe <axboe@suse.de>, Nov 2000
 *
 * Support up to 256 loop devices
 * Heinz Mauelshagen <mge@sistina.com>, Feb 2002
 *
 * Support for falling back on the write file operation when the address space
 * operations write_begin is not available on the backing filesystem.
 * Anton Altaparmakov, 16 Feb 2005
 *
 * Still To Fix:
 * - Advisory locking is ignored here.
 * - Should use an own CAP_* category instead of CAP_SYS_ADMIN
 *
 */

#include <linux/module.h>
#include <linux/moduleparam.h>
#include <linux/sched.h>
#include <linux/fs.h>
#include <linux/file.h>
#include <linux/stat.h>
#include <linux/errno.h>
#include <linux/major.h>
#include <linux/wait.h>
#include <linux/blkdev.h>
#include <linux/blkpg.h>
#include <linux/init.h>
#include <linux/swap.h>
#include <linux/slab.h>
#include <linux/compat.h>
#include <linux/suspend.h>
#include <linux/freezer.h>
#include <linux/mutex.h>
#include <linux/writeback.h>
#include <linux/completion.h>
#include <linux/highmem.h>
#include <linux/kthread.h>
#include <linux/splice.h>
#include <linux/sysfs.h>
#include <linux/miscdevice.h>
#include <linux/falloc.h>
#include <linux/uio.h>
#include "loop.h"

#include <asm/uaccess.h>

static DEFINE_IDR(loop_index_idr);
static DEFINE_MUTEX(loop_index_mutex);

static int max_part;
static int part_shift;

static int transfer_xor(struct loop_device *lo, int cmd,
			struct page *raw_page, unsigned raw_off,
			struct page *loop_page, unsigned loop_off,
			int size, sector_t real_block)
{
	char *raw_buf = kmap_atomic(raw_page) + raw_off;
	char *loop_buf = kmap_atomic(loop_page) + loop_off;
	char *in, *out, *key;
	int i, keysize;

	if (cmd == READ) {
		in = raw_buf;
		out = loop_buf;
	} else {
		in = loop_buf;
		out = raw_buf;
	}

	key = lo->lo_encrypt_key;
	keysize = lo->lo_encrypt_key_size;
	for (i = 0; i < size; i++)
		*out++ = *in++ ^ key[(i & 511) % keysize];

	kunmap_atomic(loop_buf);
	kunmap_atomic(raw_buf);
	cond_resched();
	return 0;
}

static int xor_init(struct loop_device *lo, const struct loop_info64 *info)
{
	if (unlikely(info->lo_encrypt_key_size <= 0))
		return -EINVAL;
	return 0;
}

static struct loop_func_table none_funcs = {
	.number = LO_CRYPT_NONE,
}; 

static struct loop_func_table xor_funcs = {
	.number = LO_CRYPT_XOR,
	.transfer = transfer_xor,
	.init = xor_init
}; 

/* xfer_funcs[0] is special - its release function is never called */
static struct loop_func_table *xfer_funcs[MAX_LO_CRYPT] = {
	&none_funcs,
	&xor_funcs
};

static loff_t get_size(loff_t offset, loff_t sizelimit, struct file *file)
{
	loff_t loopsize;

	/* Compute loopsize in bytes */
	loopsize = i_size_read(file->f_mapping->host);
	if (offset > 0)
		loopsize -= offset;
	/* offset is beyond i_size, weird but possible */
	if (loopsize < 0)
		return 0;

	if (sizelimit > 0 && sizelimit < loopsize)
		loopsize = sizelimit;
	/*
	 * Unfortunately, if we want to do I/O on the device,
	 * the number of 512-byte sectors has to fit into a sector_t.
	 */
	return loopsize >> 9;
}

static loff_t get_loop_size(struct loop_device *lo, struct file *file)
{
	return get_size(lo->lo_offset, lo->lo_sizelimit, file);
}

static void __loop_update_dio(struct loop_device *lo, bool dio)
{
	struct file *file = lo->lo_backing_file;
	struct address_space *mapping = file->f_mapping;
	struct inode *inode = mapping->host;
	unsigned short sb_bsize = 0;
	unsigned dio_align = 0;
	bool use_dio;

	if (inode->i_sb->s_bdev) {
		sb_bsize = bdev_logical_block_size(inode->i_sb->s_bdev);
		dio_align = sb_bsize - 1;
	}

	/*
	 * We support direct I/O only if lo_offset is aligned with the
	 * logical I/O size of backing device, and the logical block
	 * size of loop is bigger than the backing device's and the loop
	 * needn't transform transfer.
	 *
	 * TODO: the above condition may be loosed in the future, and
	 * direct I/O may be switched runtime at that time because most
	 * of requests in sane appplications should be PAGE_SIZE algined
	 */
	if (dio) {
		if (queue_logical_block_size(lo->lo_queue) >= sb_bsize &&
				!(lo->lo_offset & dio_align) &&
				mapping->a_ops->direct_IO &&
				!lo->transfer)
			use_dio = true;
		else
			use_dio = false;
	} else {
		use_dio = false;
	}

	if (lo->use_dio == use_dio)
		return;

	/* flush dirty pages before changing direct IO */
	vfs_fsync(file, 0);

	/*
	 * The flag of LO_FLAGS_DIRECT_IO is handled similarly with
	 * LO_FLAGS_READ_ONLY, both are set from kernel, and losetup
	 * will get updated by ioctl(LOOP_GET_STATUS)
	 */
	blk_mq_freeze_queue(lo->lo_queue);
	lo->use_dio = use_dio;
	if (use_dio)
		lo->lo_flags |= LO_FLAGS_DIRECT_IO;
	else
		lo->lo_flags &= ~LO_FLAGS_DIRECT_IO;
	blk_mq_unfreeze_queue(lo->lo_queue);
}

static int
figure_loop_size(struct loop_device *lo, loff_t offset, loff_t sizelimit)
{
	loff_t size = get_size(offset, sizelimit, lo->lo_backing_file);
	sector_t x = (sector_t)size;
	struct block_device *bdev = lo->lo_device;

	if (unlikely((loff_t)x != size))
		return -EFBIG;
	if (lo->lo_offset != offset)
		lo->lo_offset = offset;
	if (lo->lo_sizelimit != sizelimit)
		lo->lo_sizelimit = sizelimit;
	set_capacity(lo->lo_disk, x);
	bd_set_size(bdev, (loff_t)get_capacity(bdev->bd_disk) << 9);
	/* let user-space know about the new size */
	kobject_uevent(&disk_to_dev(bdev->bd_disk)->kobj, KOBJ_CHANGE);
	return 0;
}

static inline int
lo_do_transfer(struct loop_device *lo, int cmd,
	       struct page *rpage, unsigned roffs,
	       struct page *lpage, unsigned loffs,
	       int size, sector_t rblock)
{
	int ret;

	ret = lo->transfer(lo, cmd, rpage, roffs, lpage, loffs, size, rblock);
	if (likely(!ret))
		return 0;

	printk_ratelimited(KERN_ERR
		"loop: Transfer error at byte offset %llu, length %i.\n",
		(unsigned long long)rblock << 9, size);
	return ret;
}

static int lo_write_bvec(struct file *file, struct bio_vec *bvec, loff_t *ppos)
{
	struct iov_iter i;
	ssize_t bw;

	iov_iter_bvec(&i, ITER_BVEC, bvec, 1, bvec->bv_len);

	file_start_write(file);
	bw = vfs_iter_write(file, &i, ppos);
	file_end_write(file);

	if (likely(bw ==  bvec->bv_len))
		return 0;

	printk_ratelimited(KERN_ERR
		"loop: Write error at byte offset %llu, length %i.\n",
		(unsigned long long)*ppos, bvec->bv_len);
	if (bw >= 0)
		bw = -EIO;
	return bw;
}

static int lo_write_simple(struct loop_device *lo, struct request *rq,
		loff_t pos)
{
	struct bio_vec bvec;
	struct req_iterator iter;
	int ret = 0;

	rq_for_each_segment(bvec, rq, iter) {
		ret = lo_write_bvec(lo->lo_backing_file, &bvec, &pos);
		if (ret < 0)
			break;
		cond_resched();
	}

	return ret;
}

/*
 * This is the slow, transforming version that needs to double buffer the
 * data as it cannot do the transformations in place without having direct
 * access to the destination pages of the backing file.
 */
static int lo_write_transfer(struct loop_device *lo, struct request *rq,
		loff_t pos)
{
	struct bio_vec bvec, b;
	struct req_iterator iter;
	struct page *page;
	int ret = 0;

	page = alloc_page(GFP_NOIO);
	if (unlikely(!page))
		return -ENOMEM;

	rq_for_each_segment(bvec, rq, iter) {
		ret = lo_do_transfer(lo, WRITE, page, 0, bvec.bv_page,
			bvec.bv_offset, bvec.bv_len, pos >> 9);
		if (unlikely(ret))
			break;

		b.bv_page = page;
		b.bv_offset = 0;
		b.bv_len = bvec.bv_len;
		ret = lo_write_bvec(lo->lo_backing_file, &b, &pos);
		if (ret < 0)
			break;
	}

	__free_page(page);
	return ret;
}

static int lo_read_simple(struct loop_device *lo, struct request *rq,
		loff_t pos)
{
	struct bio_vec bvec;
	struct req_iterator iter;
	struct iov_iter i;
	ssize_t len;

	rq_for_each_segment(bvec, rq, iter) {
		iov_iter_bvec(&i, ITER_BVEC, &bvec, 1, bvec.bv_len);
		len = vfs_iter_read(lo->lo_backing_file, &i, &pos);
		if (len < 0)
			return len;

		flush_dcache_page(bvec.bv_page);

		if (len != bvec.bv_len) {
			struct bio *bio;

			__rq_for_each_bio(bio, rq)
				zero_fill_bio(bio);
			break;
		}
		cond_resched();
	}

	return 0;
}

static int lo_read_transfer(struct loop_device *lo, struct request *rq,
		loff_t pos)
{
	struct bio_vec bvec, b;
	struct req_iterator iter;
	struct iov_iter i;
	struct page *page;
	ssize_t len;
	int ret = 0;

	page = alloc_page(GFP_NOIO);
	if (unlikely(!page))
		return -ENOMEM;

	rq_for_each_segment(bvec, rq, iter) {
		loff_t offset = pos;

		b.bv_page = page;
		b.bv_offset = 0;
		b.bv_len = bvec.bv_len;

		iov_iter_bvec(&i, ITER_BVEC, &b, 1, b.bv_len);
		len = vfs_iter_read(lo->lo_backing_file, &i, &pos);
		if (len < 0) {
			ret = len;
			goto out_free_page;
		}

		ret = lo_do_transfer(lo, READ, page, 0, bvec.bv_page,
			bvec.bv_offset, len, offset >> 9);
		if (ret)
			goto out_free_page;

		flush_dcache_page(bvec.bv_page);

		if (len != bvec.bv_len) {
			struct bio *bio;

			__rq_for_each_bio(bio, rq)
				zero_fill_bio(bio);
			break;
		}
	}

	ret = 0;
out_free_page:
	__free_page(page);
	return ret;
}

static int lo_discard(struct loop_device *lo, struct request *rq, loff_t pos)
{
	/*
	 * We use punch hole to reclaim the free space used by the
	 * image a.k.a. discard. However we do not support discard if
	 * encryption is enabled, because it may give an attacker
	 * useful information.
	 */
	struct file *file = lo->lo_backing_file;
	int mode = FALLOC_FL_PUNCH_HOLE | FALLOC_FL_KEEP_SIZE;
	int ret;

	if ((!file->f_op->fallocate) || lo->lo_encrypt_key_size) {
		ret = -EOPNOTSUPP;
		goto out;
	}

	ret = file->f_op->fallocate(file, mode, pos, blk_rq_bytes(rq));
	if (unlikely(ret && ret != -EINVAL && ret != -EOPNOTSUPP))
		ret = -EIO;
 out:
	return ret;
}

static int lo_req_flush(struct loop_device *lo, struct request *rq)
{
	struct file *file = lo->lo_backing_file;
	int ret = vfs_fsync(file, 0);
	if (unlikely(ret && ret != -EINVAL))
		ret = -EIO;

	return ret;
}

static inline void handle_partial_read(struct loop_cmd *cmd, long bytes)
{
	if (bytes < 0 || (cmd->rq->cmd_flags & REQ_WRITE))
		return;

	if (unlikely(bytes < blk_rq_bytes(cmd->rq))) {
		struct bio *bio = cmd->rq->bio;

		bio_advance(bio, bytes);
		zero_fill_bio(bio);
	}
}

static void lo_rw_aio_complete(struct kiocb *iocb, long ret, long ret2)
{
	struct loop_cmd *cmd = container_of(iocb, struct loop_cmd, iocb);
	struct request *rq = cmd->rq;

	handle_partial_read(cmd, ret);

	if (ret > 0)
		ret = 0;
	else if (ret < 0)
		ret = -EIO;

	rq->errors = ret;
	blk_mq_complete_request(rq);
}

static int lo_rw_aio(struct loop_device *lo, struct loop_cmd *cmd,
		     loff_t pos, bool rw)
{
	struct iov_iter iter;
	struct bio_vec *bvec;
	struct bio *bio = cmd->rq->bio;
	struct file *file = lo->lo_backing_file;
	int ret;

	/* nomerge for loop request queue */
	WARN_ON(cmd->rq->bio != cmd->rq->biotail);

	bvec = __bvec_iter_bvec(bio->bi_io_vec, bio->bi_iter);
	iov_iter_bvec(&iter, ITER_BVEC | rw, bvec,
		      bio_segments(bio), blk_rq_bytes(cmd->rq));

	cmd->iocb.ki_pos = pos;
	cmd->iocb.ki_filp = file;
	cmd->iocb.ki_complete = lo_rw_aio_complete;
	cmd->iocb.ki_flags = IOCB_DIRECT;

	if (rw == WRITE)
		ret = file->f_op->write_iter(&cmd->iocb, &iter);
	else
		ret = file->f_op->read_iter(&cmd->iocb, &iter);

	if (ret != -EIOCBQUEUED)
		cmd->iocb.ki_complete(&cmd->iocb, ret, 0);
	return 0;
}


static inline int lo_rw_simple(struct loop_device *lo,
		struct request *rq, loff_t pos, bool rw)
{
	struct loop_cmd *cmd = blk_mq_rq_to_pdu(rq);

	if (cmd->use_aio)
		return lo_rw_aio(lo, cmd, pos, rw);

	/*
	 * lo_write_simple and lo_read_simple should have been covered
	 * by io submit style function like lo_rw_aio(), one blocker
	 * is that lo_read_simple() need to call flush_dcache_page after
	 * the page is written from kernel, and it isn't easy to handle
	 * this in io submit style function which submits all segments
	 * of the req at one time. And direct read IO doesn't need to
	 * run flush_dcache_page().
	 */
	if (rw == WRITE)
		return lo_write_simple(lo, rq, pos);
	else
		return lo_read_simple(lo, rq, pos);
}

static int do_req_filebacked(struct loop_device *lo, struct request *rq)
{
	loff_t pos;
	int ret;

	pos = ((loff_t) blk_rq_pos(rq) << 9) + lo->lo_offset;

	if (rq->cmd_flags & REQ_WRITE) {
		if (rq->cmd_flags & REQ_FLUSH)
			ret = lo_req_flush(lo, rq);
		else if (rq->cmd_flags & REQ_DISCARD)
			ret = lo_discard(lo, rq, pos);
		else if (lo->transfer)
			ret = lo_write_transfer(lo, rq, pos);
		else
			ret = lo_rw_simple(lo, rq, pos, WRITE);

	} else {
		if (lo->transfer)
			ret = lo_read_transfer(lo, rq, pos);
		else
			ret = lo_rw_simple(lo, rq, pos, READ);
	}

	return ret;
}

struct switch_request {
	struct file *file;
	struct completion wait;
};

static inline void loop_update_dio(struct loop_device *lo)
{
	__loop_update_dio(lo, io_is_direct(lo->lo_backing_file) |
			lo->use_dio);
}

/*
 * Do the actual switch; called from the BIO completion routine
 */
static void do_loop_switch(struct loop_device *lo, struct switch_request *p)
{
	struct file *file = p->file;
	struct file *old_file = lo->lo_backing_file;
	struct address_space *mapping;

	/* if no new file, only flush of queued bios requested */
	if (!file)
		return;

	mapping = file->f_mapping;
	mapping_set_gfp_mask(old_file->f_mapping, lo->old_gfp_mask);
	lo->lo_backing_file = file;
	lo->lo_blocksize = S_ISBLK(mapping->host->i_mode) ?
		mapping->host->i_bdev->bd_block_size : PAGE_SIZE;
	lo->old_gfp_mask = mapping_gfp_mask(mapping);
	mapping_set_gfp_mask(mapping, lo->old_gfp_mask & ~(__GFP_IO|__GFP_FS));
	loop_update_dio(lo);
}

/*
 * loop_switch performs the hard work of switching a backing store.
 * First it needs to flush existing IO, it does this by sending a magic
 * BIO down the pipe. The completion of this BIO does the actual switch.
 */
static int loop_switch(struct loop_device *lo, struct file *file)
{
	struct switch_request w;

	w.file = file;

	/* freeze queue and wait for completion of scheduled requests */
	blk_mq_freeze_queue(lo->lo_queue);

	/* do the switch action */
	do_loop_switch(lo, &w);

	/* unfreeze */
	blk_mq_unfreeze_queue(lo->lo_queue);

	return 0;
}

/*
 * Helper to flush the IOs in loop, but keeping loop thread running
 */
static int loop_flush(struct loop_device *lo)
{
	return loop_switch(lo, NULL);
}

static void loop_reread_partitions(struct loop_device *lo,
				   struct block_device *bdev)
{
	int rc;

	/*
	 * bd_mutex has been held already in release path, so don't
	 * acquire it if this function is called in such case.
	 *
	 * If the reread partition isn't from release path, lo_refcnt
	 * must be at least one and it can only become zero when the
	 * current holder is released.
	 */
	if (!atomic_read(&lo->lo_refcnt))
		rc = __blkdev_reread_part(bdev);
	else
		rc = blkdev_reread_part(bdev);
	if (rc)
		pr_warn("%s: partition scan of loop%d (%s) failed (rc=%d)\n",
			__func__, lo->lo_number, lo->lo_file_name, rc);
}

/*
 * loop_change_fd switched the backing store of a loopback device to
 * a new file. This is useful for operating system installers to free up
 * the original file and in High Availability environments to switch to
 * an alternative location for the content in case of server meltdown.
 * This can only work if the loop device is used read-only, and if the
 * new backing store is the same size and type as the old backing store.
 */
static int loop_change_fd(struct loop_device *lo, struct block_device *bdev,
			  unsigned int arg)
{
	struct file	*file, *old_file;
	struct inode	*inode;
	int		error;

	error = -ENXIO;
	if (lo->lo_state != Lo_bound)
		goto out;

	/* the loop device has to be read-only */
	error = -EINVAL;
	if (!(lo->lo_flags & LO_FLAGS_READ_ONLY))
		goto out;

	error = -EBADF;
	file = fget(arg);
	if (!file)
		goto out;

	inode = file->f_mapping->host;
	old_file = lo->lo_backing_file;

	error = -EINVAL;

	if (!S_ISREG(inode->i_mode) && !S_ISBLK(inode->i_mode))
		goto out_putf;

	/* size of the new backing store needs to be the same */
	if (get_loop_size(lo, file) != get_loop_size(lo, old_file))
		goto out_putf;

	/* and ... switch */
	error = loop_switch(lo, file);
	if (error)
		goto out_putf;

	fput(old_file);
	if (lo->lo_flags & LO_FLAGS_PARTSCAN)
		loop_reread_partitions(lo, bdev);
	return 0;

 out_putf:
	fput(file);
 out:
	return error;
}

static inline int is_loop_device(struct file *file)
{
	struct inode *i = file->f_mapping->host;

	return i && S_ISBLK(i->i_mode) && MAJOR(i->i_rdev) == LOOP_MAJOR;
}

/* loop sysfs attributes */

static ssize_t loop_attr_show(struct device *dev, char *page,
			      ssize_t (*callback)(struct loop_device *, char *))
{
	struct gendisk *disk = dev_to_disk(dev);
	struct loop_device *lo = disk->private_data;

	return callback(lo, page);
}

#define LOOP_ATTR_RO(_name)						\
static ssize_t loop_attr_##_name##_show(struct loop_device *, char *);	\
static ssize_t loop_attr_do_show_##_name(struct device *d,		\
				struct device_attribute *attr, char *b)	\
{									\
	return loop_attr_show(d, b, loop_attr_##_name##_show);		\
}									\
static struct device_attribute loop_attr_##_name =			\
	__ATTR(_name, S_IRUGO, loop_attr_do_show_##_name, NULL);

static ssize_t loop_attr_backing_file_show(struct loop_device *lo, char *buf)
{
	ssize_t ret;
	char *p = NULL;

	spin_lock_irq(&lo->lo_lock);
	if (lo->lo_backing_file)
		p = file_path(lo->lo_backing_file, buf, PAGE_SIZE - 1);
	spin_unlock_irq(&lo->lo_lock);

	if (IS_ERR_OR_NULL(p))
		ret = PTR_ERR(p);
	else {
		ret = strlen(p);
		memmove(buf, p, ret);
		buf[ret++] = '\n';
		buf[ret] = 0;
	}

	return ret;
}

static ssize_t loop_attr_offset_show(struct loop_device *lo, char *buf)
{
	return sprintf(buf, "%llu\n", (unsigned long long)lo->lo_offset);
}

static ssize_t loop_attr_sizelimit_show(struct loop_device *lo, char *buf)
{
	return sprintf(buf, "%llu\n", (unsigned long long)lo->lo_sizelimit);
}

static ssize_t loop_attr_autoclear_show(struct loop_device *lo, char *buf)
{
	int autoclear = (lo->lo_flags & LO_FLAGS_AUTOCLEAR);

	return sprintf(buf, "%s\n", autoclear ? "1" : "0");
}

static ssize_t loop_attr_partscan_show(struct loop_device *lo, char *buf)
{
	int partscan = (lo->lo_flags & LO_FLAGS_PARTSCAN);

	return sprintf(buf, "%s\n", partscan ? "1" : "0");
}

static ssize_t loop_attr_dio_show(struct loop_device *lo, char *buf)
{
	int dio = (lo->lo_flags & LO_FLAGS_DIRECT_IO);

	return sprintf(buf, "%s\n", dio ? "1" : "0");
}

LOOP_ATTR_RO(backing_file);
LOOP_ATTR_RO(offset);
LOOP_ATTR_RO(sizelimit);
LOOP_ATTR_RO(autoclear);
LOOP_ATTR_RO(partscan);
LOOP_ATTR_RO(dio);

static struct attribute *loop_attrs[] = {
	&loop_attr_backing_file.attr,
	&loop_attr_offset.attr,
	&loop_attr_sizelimit.attr,
	&loop_attr_autoclear.attr,
	&loop_attr_partscan.attr,
	&loop_attr_dio.attr,
	NULL,
};

static struct attribute_group loop_attribute_group = {
	.name = "loop",
	.attrs= loop_attrs,
};

static int loop_sysfs_init(struct loop_device *lo)
{
	return sysfs_create_group(&disk_to_dev(lo->lo_disk)->kobj,
				  &loop_attribute_group);
}

static void loop_sysfs_exit(struct loop_device *lo)
{
	sysfs_remove_group(&disk_to_dev(lo->lo_disk)->kobj,
			   &loop_attribute_group);
}

static void loop_config_discard(struct loop_device *lo)
{
	struct file *file = lo->lo_backing_file;
	struct inode *inode = file->f_mapping->host;
	struct request_queue *q = lo->lo_queue;

	/*
	 * We use punch hole to reclaim the free space used by the
	 * image a.k.a. discard. However we do not support discard if
	 * encryption is enabled, because it may give an attacker
	 * useful information.
	 */
	if ((!file->f_op->fallocate) ||
	    lo->lo_encrypt_key_size) {
		q->limits.discard_granularity = 0;
		q->limits.discard_alignment = 0;
		blk_queue_max_discard_sectors(q, 0);
		q->limits.discard_zeroes_data = 0;
		queue_flag_clear_unlocked(QUEUE_FLAG_DISCARD, q);
		return;
	}

	q->limits.discard_granularity = inode->i_sb->s_blocksize;
	q->limits.discard_alignment = 0;
	blk_queue_max_discard_sectors(q, UINT_MAX >> 9);
	q->limits.discard_zeroes_data = 1;
	queue_flag_set_unlocked(QUEUE_FLAG_DISCARD, q);
}

static void loop_unprepare_queue(struct loop_device *lo)
{
	flush_kthread_worker(&lo->worker);
	kthread_stop(lo->worker_task);
}

static int loop_prepare_queue(struct loop_device *lo)
{
	init_kthread_worker(&lo->worker);
	lo->worker_task = kthread_run(kthread_worker_fn,
			&lo->worker, "loop%d", lo->lo_number);
	if (IS_ERR(lo->worker_task))
		return -ENOMEM;
	set_user_nice(lo->worker_task, MIN_NICE);
	return 0;
}

static int loop_set_fd(struct loop_device *lo, fmode_t mode,
		       struct block_device *bdev, unsigned int arg)
{
	struct file	*file, *f;
	struct inode	*inode;
	struct address_space *mapping;
	unsigned lo_blocksize;
	int		lo_flags = 0;
	int		error;
	loff_t		size;

	/* This is safe, since we have a reference from open(). */
	__module_get(THIS_MODULE);

	error = -EBADF;
	file = fget(arg);
	if (!file)
		goto out;

	error = -EBUSY;
	if (lo->lo_state != Lo_unbound)
		goto out_putf;

	/* Avoid recursion */
	f = file;
	while (is_loop_device(f)) {
		struct loop_device *l;

		if (f->f_mapping->host->i_bdev == bdev)
			goto out_putf;

		l = f->f_mapping->host->i_bdev->bd_disk->private_data;
		if (l->lo_state == Lo_unbound) {
			error = -EINVAL;
			goto out_putf;
		}
		f = l->lo_backing_file;
	}

	mapping = file->f_mapping;
	inode = mapping->host;

	error = -EINVAL;
	if (!S_ISREG(inode->i_mode) && !S_ISBLK(inode->i_mode))
		goto out_putf;

	if (!(file->f_mode & FMODE_WRITE) || !(mode & FMODE_WRITE) ||
	    !file->f_op->write_iter)
		lo_flags |= LO_FLAGS_READ_ONLY;

	lo_blocksize = S_ISBLK(inode->i_mode) ?
		inode->i_bdev->bd_block_size : PAGE_SIZE;

	error = -EFBIG;
	size = get_loop_size(lo, file);
	if ((loff_t)(sector_t)size != size)
		goto out_putf;
	error = loop_prepare_queue(lo);
	if (error)
		goto out_putf;

	error = 0;

	set_device_ro(bdev, (lo_flags & LO_FLAGS_READ_ONLY) != 0);

	lo->use_dio = false;
	lo->lo_blocksize = lo_blocksize;
	lo->lo_device = bdev;
	lo->lo_flags = lo_flags;
	lo->lo_backing_file = file;
	lo->transfer = NULL;
	lo->ioctl = NULL;
	lo->lo_sizelimit = 0;
	lo->old_gfp_mask = mapping_gfp_mask(mapping);
	mapping_set_gfp_mask(mapping, lo->old_gfp_mask & ~(__GFP_IO|__GFP_FS));

	if (!(lo_flags & LO_FLAGS_READ_ONLY) && file->f_op->fsync)
		blk_queue_flush(lo->lo_queue, REQ_FLUSH);

	loop_update_dio(lo);
	set_capacity(lo->lo_disk, size);
	bd_set_size(bdev, size << 9);
	loop_sysfs_init(lo);
	/* let user-space know about the new size */
	kobject_uevent(&disk_to_dev(bdev->bd_disk)->kobj, KOBJ_CHANGE);

	set_blocksize(bdev, lo_blocksize);

	lo->lo_state = Lo_bound;
	if (part_shift)
		lo->lo_flags |= LO_FLAGS_PARTSCAN;
	if (lo->lo_flags & LO_FLAGS_PARTSCAN)
		loop_reread_partitions(lo, bdev);

	/* Grab the block_device to prevent its destruction after we
	 * put /dev/loopXX inode. Later in loop_clr_fd() we bdput(bdev).
	 */
	bdgrab(bdev);
	return 0;

 out_putf:
	fput(file);
 out:
	/* This is safe: open() is still holding a reference. */
	module_put(THIS_MODULE);
	return error;
}

static int
loop_release_xfer(struct loop_device *lo)
{
	int err = 0;
	struct loop_func_table *xfer = lo->lo_encryption;

	if (xfer) {
		if (xfer->release)
			err = xfer->release(lo);
		lo->transfer = NULL;
		lo->lo_encryption = NULL;
		module_put(xfer->owner);
	}
	return err;
}

static int
loop_init_xfer(struct loop_device *lo, struct loop_func_table *xfer,
	       const struct loop_info64 *i)
{
	int err = 0;

	if (xfer) {
		struct module *owner = xfer->owner;

		if (!try_module_get(owner))
			return -EINVAL;
		if (xfer->init)
			err = xfer->init(lo, i);
		if (err)
			module_put(owner);
		else
			lo->lo_encryption = xfer;
	}
	return err;
}

static int loop_clr_fd(struct loop_device *lo)
{
	struct file *filp = lo->lo_backing_file;
	gfp_t gfp = lo->old_gfp_mask;
	struct block_device *bdev = lo->lo_device;

	if (lo->lo_state != Lo_bound)
		return -ENXIO;

	/*
	 * If we've explicitly asked to tear down the loop device,
	 * and it has an elevated reference count, set it for auto-teardown when
	 * the last reference goes away. This stops $!~#$@ udev from
	 * preventing teardown because it decided that it needs to run blkid on
	 * the loopback device whenever they appear. xfstests is notorious for
	 * failing tests because blkid via udev races with a losetup
	 * <dev>/do something like mkfs/losetup -d <dev> causing the losetup -d
	 * command to fail with EBUSY.
	 */
	if (atomic_read(&lo->lo_refcnt) > 1) {
		lo->lo_flags |= LO_FLAGS_AUTOCLEAR;
		mutex_unlock(&lo->lo_ctl_mutex);
		return 0;
	}

	if (filp == NULL)
		return -EINVAL;

	/* freeze request queue during the transition */
	blk_mq_freeze_queue(lo->lo_queue);

	spin_lock_irq(&lo->lo_lock);
	lo->lo_state = Lo_rundown;
	lo->lo_backing_file = NULL;
	spin_unlock_irq(&lo->lo_lock);

	loop_release_xfer(lo);
	lo->transfer = NULL;
	lo->ioctl = NULL;
	lo->lo_device = NULL;
	lo->lo_encryption = NULL;
	lo->lo_offset = 0;
	lo->lo_sizelimit = 0;
	lo->lo_encrypt_key_size = 0;
	memset(lo->lo_encrypt_key, 0, LO_KEY_SIZE);
	memset(lo->lo_crypt_name, 0, LO_NAME_SIZE);
	memset(lo->lo_file_name, 0, LO_NAME_SIZE);
	if (bdev) {
		bdput(bdev);
		invalidate_bdev(bdev);
	}
	set_capacity(lo->lo_disk, 0);
	loop_sysfs_exit(lo);
	if (bdev) {
		bd_set_size(bdev, 0);
		/* let user-space know about this change */
		kobject_uevent(&disk_to_dev(bdev->bd_disk)->kobj, KOBJ_CHANGE);
	}
	mapping_set_gfp_mask(filp->f_mapping, gfp);
	lo->lo_state = Lo_unbound;
	/* This is safe: open() is still holding a reference. */
	module_put(THIS_MODULE);
	blk_mq_unfreeze_queue(lo->lo_queue);

	if (lo->lo_flags & LO_FLAGS_PARTSCAN && bdev)
		loop_reread_partitions(lo, bdev);
	lo->lo_flags = 0;
	if (!part_shift)
		lo->lo_disk->flags |= GENHD_FL_NO_PART_SCAN;
	loop_unprepare_queue(lo);
	mutex_unlock(&lo->lo_ctl_mutex);
	/*
	 * Need not hold lo_ctl_mutex to fput backing file.
	 * Calling fput holding lo_ctl_mutex triggers a circular
	 * lock dependency possibility warning as fput can take
	 * bd_mutex which is usually taken before lo_ctl_mutex.
	 */
	fput(filp);
	return 0;
}

static int
loop_set_status(struct loop_device *lo, const struct loop_info64 *info)
{
	int err;
	struct loop_func_table *xfer;
	kuid_t uid = current_uid();

	if (lo->lo_encrypt_key_size &&
	    !uid_eq(lo->lo_key_owner, uid) &&
	    !capable(CAP_SYS_ADMIN))
		return -EPERM;
	if (lo->lo_state != Lo_bound)
		return -ENXIO;
	if ((unsigned int) info->lo_encrypt_key_size > LO_KEY_SIZE)
		return -EINVAL;

	err = loop_release_xfer(lo);
	if (err)
		return err;

	if (info->lo_encrypt_type) {
		unsigned int type = info->lo_encrypt_type;

		if (type >= MAX_LO_CRYPT)
			return -EINVAL;
		xfer = xfer_funcs[type];
		if (xfer == NULL)
			return -EINVAL;
	} else
		xfer = NULL;

	err = loop_init_xfer(lo, xfer, info);
	if (err)
		return err;

	if (lo->lo_offset != info->lo_offset ||
	    lo->lo_sizelimit != info->lo_sizelimit)
		if (figure_loop_size(lo, info->lo_offset, info->lo_sizelimit))
			return -EFBIG;

	loop_config_discard(lo);

	memcpy(lo->lo_file_name, info->lo_file_name, LO_NAME_SIZE);
	memcpy(lo->lo_crypt_name, info->lo_crypt_name, LO_NAME_SIZE);
	lo->lo_file_name[LO_NAME_SIZE-1] = 0;
	lo->lo_crypt_name[LO_NAME_SIZE-1] = 0;

	if (!xfer)
		xfer = &none_funcs;
	lo->transfer = xfer->transfer;
	lo->ioctl = xfer->ioctl;

	if ((lo->lo_flags & LO_FLAGS_AUTOCLEAR) !=
	     (info->lo_flags & LO_FLAGS_AUTOCLEAR))
		lo->lo_flags ^= LO_FLAGS_AUTOCLEAR;

	if ((info->lo_flags & LO_FLAGS_PARTSCAN) &&
	     !(lo->lo_flags & LO_FLAGS_PARTSCAN)) {
		lo->lo_flags |= LO_FLAGS_PARTSCAN;
		lo->lo_disk->flags &= ~GENHD_FL_NO_PART_SCAN;
		loop_reread_partitions(lo, lo->lo_device);
	}

	lo->lo_encrypt_key_size = info->lo_encrypt_key_size;
	lo->lo_init[0] = info->lo_init[0];
	lo->lo_init[1] = info->lo_init[1];
	if (info->lo_encrypt_key_size) {
		memcpy(lo->lo_encrypt_key, info->lo_encrypt_key,
		       info->lo_encrypt_key_size);
		lo->lo_key_owner = uid;
	}

	/* update dio if lo_offset or transfer is changed */
	__loop_update_dio(lo, lo->use_dio);

	return 0;
}

static int
loop_get_status(struct loop_device *lo, struct loop_info64 *info)
{
	struct file *file = lo->lo_backing_file;
	struct kstat stat;
	int error;

	if (lo->lo_state != Lo_bound)
		return -ENXIO;
	error = vfs_getattr(&file->f_path, &stat);
	if (error)
		return error;
	memset(info, 0, sizeof(*info));
	info->lo_number = lo->lo_number;
	info->lo_device = huge_encode_dev(stat.dev);
	info->lo_inode = stat.ino;
	info->lo_rdevice = huge_encode_dev(lo->lo_device ? stat.rdev : stat.dev);
	info->lo_offset = lo->lo_offset;
	info->lo_sizelimit = lo->lo_sizelimit;
	info->lo_flags = lo->lo_flags;
	memcpy(info->lo_file_name, lo->lo_file_name, LO_NAME_SIZE);
	memcpy(info->lo_crypt_name, lo->lo_crypt_name, LO_NAME_SIZE);
	info->lo_encrypt_type =
		lo->lo_encryption ? lo->lo_encryption->number : 0;
	if (lo->lo_encrypt_key_size && capable(CAP_SYS_ADMIN)) {
		info->lo_encrypt_key_size = lo->lo_encrypt_key_size;
		memcpy(info->lo_encrypt_key, lo->lo_encrypt_key,
		       lo->lo_encrypt_key_size);
	}
	return 0;
}

static void
loop_info64_from_old(const struct loop_info *info, struct loop_info64 *info64)
{
	memset(info64, 0, sizeof(*info64));
	info64->lo_number = info->lo_number;
	info64->lo_device = info->lo_device;
	info64->lo_inode = info->lo_inode;
	info64->lo_rdevice = info->lo_rdevice;
	info64->lo_offset = info->lo_offset;
	info64->lo_sizelimit = 0;
	info64->lo_encrypt_type = info->lo_encrypt_type;
	info64->lo_encrypt_key_size = info->lo_encrypt_key_size;
	info64->lo_flags = info->lo_flags;
	info64->lo_init[0] = info->lo_init[0];
	info64->lo_init[1] = info->lo_init[1];
	if (info->lo_encrypt_type == LO_CRYPT_CRYPTOAPI)
		memcpy(info64->lo_crypt_name, info->lo_name, LO_NAME_SIZE);
	else
		memcpy(info64->lo_file_name, info->lo_name, LO_NAME_SIZE);
	memcpy(info64->lo_encrypt_key, info->lo_encrypt_key, LO_KEY_SIZE);
}

static int
loop_info64_to_old(const struct loop_info64 *info64, struct loop_info *info)
{
	memset(info, 0, sizeof(*info));
	info->lo_number = info64->lo_number;
	info->lo_device = info64->lo_device;
	info->lo_inode = info64->lo_inode;
	info->lo_rdevice = info64->lo_rdevice;
	info->lo_offset = info64->lo_offset;
	info->lo_encrypt_type = info64->lo_encrypt_type;
	info->lo_encrypt_key_size = info64->lo_encrypt_key_size;
	info->lo_flags = info64->lo_flags;
	info->lo_init[0] = info64->lo_init[0];
	info->lo_init[1] = info64->lo_init[1];
	if (info->lo_encrypt_type == LO_CRYPT_CRYPTOAPI)
		memcpy(info->lo_name, info64->lo_crypt_name, LO_NAME_SIZE);
	else
		memcpy(info->lo_name, info64->lo_file_name, LO_NAME_SIZE);
	memcpy(info->lo_encrypt_key, info64->lo_encrypt_key, LO_KEY_SIZE);

	/* error in case values were truncated */
	if (info->lo_device != info64->lo_device ||
	    info->lo_rdevice != info64->lo_rdevice ||
	    info->lo_inode != info64->lo_inode ||
	    info->lo_offset != info64->lo_offset)
		return -EOVERFLOW;

	return 0;
}

static int
loop_set_status_old(struct loop_device *lo, const struct loop_info __user *arg)
{
	struct loop_info info;
	struct loop_info64 info64;

	if (copy_from_user(&info, arg, sizeof (struct loop_info)))
		return -EFAULT;
	loop_info64_from_old(&info, &info64);
	return loop_set_status(lo, &info64);
}

static int
loop_set_status64(struct loop_device *lo, const struct loop_info64 __user *arg)
{
	struct loop_info64 info64;

	if (copy_from_user(&info64, arg, sizeof (struct loop_info64)))
		return -EFAULT;
	return loop_set_status(lo, &info64);
}

static int
loop_get_status_old(struct loop_device *lo, struct loop_info __user *arg) {
	struct loop_info info;
	struct loop_info64 info64;
	int err = 0;

	if (!arg)
		err = -EINVAL;
	if (!err)
		err = loop_get_status(lo, &info64);
	if (!err)
		err = loop_info64_to_old(&info64, &info);
	if (!err && copy_to_user(arg, &info, sizeof(info)))
		err = -EFAULT;

	return err;
}

static int
loop_get_status64(struct loop_device *lo, struct loop_info64 __user *arg) {
	struct loop_info64 info64;
	int err = 0;

	if (!arg)
		err = -EINVAL;
	if (!err)
		err = loop_get_status(lo, &info64);
	if (!err && copy_to_user(arg, &info64, sizeof(info64)))
		err = -EFAULT;

	return err;
}

static int loop_set_capacity(struct loop_device *lo, struct block_device *bdev)
{
	if (unlikely(lo->lo_state != Lo_bound))
		return -ENXIO;

	return figure_loop_size(lo, lo->lo_offset, lo->lo_sizelimit);
}

static int loop_set_dio(struct loop_device *lo, unsigned long arg)
{
	int error = -ENXIO;
	if (lo->lo_state != Lo_bound)
		goto out;

	__loop_update_dio(lo, !!arg);
	if (lo->use_dio == !!arg)
		return 0;
	error = -EINVAL;
 out:
	return error;
}

static int lo_ioctl(struct block_device *bdev, fmode_t mode,
	unsigned int cmd, unsigned long arg)
{
	struct loop_device *lo = bdev->bd_disk->private_data;
	int err;

	mutex_lock_nested(&lo->lo_ctl_mutex, 1);
	switch (cmd) {
	case LOOP_SET_FD:
		err = loop_set_fd(lo, mode, bdev, arg);
		break;
	case LOOP_CHANGE_FD:
		err = loop_change_fd(lo, bdev, arg);
		break;
	case LOOP_CLR_FD:
		/* loop_clr_fd would have unlocked lo_ctl_mutex on success */
		err = loop_clr_fd(lo);
		if (!err)
			goto out_unlocked;
		break;
	case LOOP_SET_STATUS:
		err = -EPERM;
		if ((mode & FMODE_WRITE) || capable(CAP_SYS_ADMIN))
			err = loop_set_status_old(lo,
					(struct loop_info __user *)arg);
		break;
	case LOOP_GET_STATUS:
		err = loop_get_status_old(lo, (struct loop_info __user *) arg);
		break;
	case LOOP_SET_STATUS64:
		err = -EPERM;
		if ((mode & FMODE_WRITE) || capable(CAP_SYS_ADMIN))
			err = loop_set_status64(lo,
					(struct loop_info64 __user *) arg);
		break;
	case LOOP_GET_STATUS64:
		err = loop_get_status64(lo, (struct loop_info64 __user *) arg);
		break;
	case LOOP_SET_CAPACITY:
		err = -EPERM;
		if ((mode & FMODE_WRITE) || capable(CAP_SYS_ADMIN))
			err = loop_set_capacity(lo, bdev);
		break;
	case LOOP_SET_DIRECT_IO:
		err = -EPERM;
		if ((mode & FMODE_WRITE) || capable(CAP_SYS_ADMIN))
			err = loop_set_dio(lo, arg);
		break;
	default:
		err = lo->ioctl ? lo->ioctl(lo, cmd, arg) : -EINVAL;
	}
	mutex_unlock(&lo->lo_ctl_mutex);

out_unlocked:
	return err;
}

#ifdef CONFIG_COMPAT
struct compat_loop_info {
	compat_int_t	lo_number;      /* ioctl r/o */
	compat_dev_t	lo_device;      /* ioctl r/o */
	compat_ulong_t	lo_inode;       /* ioctl r/o */
	compat_dev_t	lo_rdevice;     /* ioctl r/o */
	compat_int_t	lo_offset;
	compat_int_t	lo_encrypt_type;
	compat_int_t	lo_encrypt_key_size;    /* ioctl w/o */
	compat_int_t	lo_flags;       /* ioctl r/o */
	char		lo_name[LO_NAME_SIZE];
	unsigned char	lo_encrypt_key[LO_KEY_SIZE]; /* ioctl w/o */
	compat_ulong_t	lo_init[2];
	char		reserved[4];
};

/*
 * Transfer 32-bit compatibility structure in userspace to 64-bit loop info
 * - noinlined to reduce stack space usage in main part of driver
 */
static noinline int
loop_info64_from_compat(const struct compat_loop_info __user *arg,
			struct loop_info64 *info64)
{
	struct compat_loop_info info;

	if (copy_from_user(&info, arg, sizeof(info)))
		return -EFAULT;

	memset(info64, 0, sizeof(*info64));
	info64->lo_number = info.lo_number;
	info64->lo_device = info.lo_device;
	info64->lo_inode = info.lo_inode;
	info64->lo_rdevice = info.lo_rdevice;
	info64->lo_offset = info.lo_offset;
	info64->lo_sizelimit = 0;
	info64->lo_encrypt_type = info.lo_encrypt_type;
	info64->lo_encrypt_key_size = info.lo_encrypt_key_size;
	info64->lo_flags = info.lo_flags;
	info64->lo_init[0] = info.lo_init[0];
	info64->lo_init[1] = info.lo_init[1];
	if (info.lo_encrypt_type == LO_CRYPT_CRYPTOAPI)
		memcpy(info64->lo_crypt_name, info.lo_name, LO_NAME_SIZE);
	else
		memcpy(info64->lo_file_name, info.lo_name, LO_NAME_SIZE);
	memcpy(info64->lo_encrypt_key, info.lo_encrypt_key, LO_KEY_SIZE);
	return 0;
}

/*
 * Transfer 64-bit loop info to 32-bit compatibility structure in userspace
 * - noinlined to reduce stack space usage in main part of driver
 */
static noinline int
loop_info64_to_compat(const struct loop_info64 *info64,
		      struct compat_loop_info __user *arg)
{
	struct compat_loop_info info;

	memset(&info, 0, sizeof(info));
	info.lo_number = info64->lo_number;
	info.lo_device = info64->lo_device;
	info.lo_inode = info64->lo_inode;
	info.lo_rdevice = info64->lo_rdevice;
	info.lo_offset = info64->lo_offset;
	info.lo_encrypt_type = info64->lo_encrypt_type;
	info.lo_encrypt_key_size = info64->lo_encrypt_key_size;
	info.lo_flags = info64->lo_flags;
	info.lo_init[0] = info64->lo_init[0];
	info.lo_init[1] = info64->lo_init[1];
	if (info.lo_encrypt_type == LO_CRYPT_CRYPTOAPI)
		memcpy(info.lo_name, info64->lo_crypt_name, LO_NAME_SIZE);
	else
		memcpy(info.lo_name, info64->lo_file_name, LO_NAME_SIZE);
	memcpy(info.lo_encrypt_key, info64->lo_encrypt_key, LO_KEY_SIZE);

	/* error in case values were truncated */
	if (info.lo_device != info64->lo_device ||
	    info.lo_rdevice != info64->lo_rdevice ||
	    info.lo_inode != info64->lo_inode ||
	    info.lo_offset != info64->lo_offset ||
	    info.lo_init[0] != info64->lo_init[0] ||
	    info.lo_init[1] != info64->lo_init[1])
		return -EOVERFLOW;

	if (copy_to_user(arg, &info, sizeof(info)))
		return -EFAULT;
	return 0;
}

static int
loop_set_status_compat(struct loop_device *lo,
		       const struct compat_loop_info __user *arg)
{
	struct loop_info64 info64;
	int ret;

	ret = loop_info64_from_compat(arg, &info64);
	if (ret < 0)
		return ret;
	return loop_set_status(lo, &info64);
}

static int
loop_get_status_compat(struct loop_device *lo,
		       struct compat_loop_info __user *arg)
{
	struct loop_info64 info64;
	int err = 0;

	if (!arg)
		err = -EINVAL;
	if (!err)
		err = loop_get_status(lo, &info64);
	if (!err)
		err = loop_info64_to_compat(&info64, arg);
	return err;
}

static int lo_compat_ioctl(struct block_device *bdev, fmode_t mode,
			   unsigned int cmd, unsigned long arg)
{
	struct loop_device *lo = bdev->bd_disk->private_data;
	int err;

	switch(cmd) {
	case LOOP_SET_STATUS:
		mutex_lock(&lo->lo_ctl_mutex);
		err = loop_set_status_compat(
			lo, (const struct compat_loop_info __user *) arg);
		mutex_unlock(&lo->lo_ctl_mutex);
		break;
	case LOOP_GET_STATUS:
		mutex_lock(&lo->lo_ctl_mutex);
		err = loop_get_status_compat(
			lo, (struct compat_loop_info __user *) arg);
		mutex_unlock(&lo->lo_ctl_mutex);
		break;
	case LOOP_SET_CAPACITY:
	case LOOP_CLR_FD:
	case LOOP_GET_STATUS64:
	case LOOP_SET_STATUS64:
		arg = (unsigned long) compat_ptr(arg);
	case LOOP_SET_FD:
	case LOOP_CHANGE_FD:
		err = lo_ioctl(bdev, mode, cmd, arg);
		break;
	default:
		err = -ENOIOCTLCMD;
		break;
	}
	return err;
}
#endif

static int lo_open(struct block_device *bdev, fmode_t mode)
{
	struct loop_device *lo;
	int err = 0;

	mutex_lock(&loop_index_mutex);
	lo = bdev->bd_disk->private_data;
	if (!lo) {
		err = -ENXIO;
		goto out;
	}

	atomic_inc(&lo->lo_refcnt);
out:
	mutex_unlock(&loop_index_mutex);
	return err;
}

static void lo_release(struct gendisk *disk, fmode_t mode)
{
	struct loop_device *lo = disk->private_data;
	int err;

	if (atomic_dec_return(&lo->lo_refcnt))
		return;

	mutex_lock(&lo->lo_ctl_mutex);
	if (lo->lo_flags & LO_FLAGS_AUTOCLEAR) {
		/*
		 * In autoclear mode, stop the loop thread
		 * and remove configuration after last close.
		 */
		err = loop_clr_fd(lo);
		if (!err)
			return;
	} else {
		/*
		 * Otherwise keep thread (if running) and config,
		 * but flush possible ongoing bios in thread.
		 */
		loop_flush(lo);
	}

	mutex_unlock(&lo->lo_ctl_mutex);
}

static const struct block_device_operations lo_fops = {
	.owner =	THIS_MODULE,
	.open =		lo_open,
	.release =	lo_release,
	.ioctl =	lo_ioctl,
#ifdef CONFIG_COMPAT
	.compat_ioctl =	lo_compat_ioctl,
#endif
};

/*
 * And now the modules code and kernel interface.
 */
static int max_loop;
module_param(max_loop, int, S_IRUGO);
MODULE_PARM_DESC(max_loop, "Maximum number of loop devices");
module_param(max_part, int, S_IRUGO);
MODULE_PARM_DESC(max_part, "Maximum number of partitions per loop device");
MODULE_LICENSE("GPL");
MODULE_ALIAS_BLOCKDEV_MAJOR(LOOP_MAJOR);

int loop_register_transfer(struct loop_func_table *funcs)
{
	unsigned int n = funcs->number;

	if (n >= MAX_LO_CRYPT || xfer_funcs[n])
		return -EINVAL;
	xfer_funcs[n] = funcs;
	return 0;
}

static int unregister_transfer_cb(int id, void *ptr, void *data)
{
	struct loop_device *lo = ptr;
	struct loop_func_table *xfer = data;

	mutex_lock(&lo->lo_ctl_mutex);
	if (lo->lo_encryption == xfer)
		loop_release_xfer(lo);
	mutex_unlock(&lo->lo_ctl_mutex);
	return 0;
}

int loop_unregister_transfer(int number)
{
	unsigned int n = number;
	struct loop_func_table *xfer;

	if (n == 0 || n >= MAX_LO_CRYPT || (xfer = xfer_funcs[n]) == NULL)
		return -EINVAL;

	xfer_funcs[n] = NULL;
	idr_for_each(&loop_index_idr, &unregister_transfer_cb, xfer);
	return 0;
}

EXPORT_SYMBOL(loop_register_transfer);
EXPORT_SYMBOL(loop_unregister_transfer);

static int loop_queue_rq(struct blk_mq_hw_ctx *hctx,
		const struct blk_mq_queue_data *bd)
{
	struct loop_cmd *cmd = blk_mq_rq_to_pdu(bd->rq);
	struct loop_device *lo = cmd->rq->q->queuedata;

	blk_mq_start_request(bd->rq);

	if (lo->lo_state != Lo_bound)
		return -EIO;

	if (lo->use_dio && !(cmd->rq->cmd_flags & (REQ_FLUSH |
					REQ_DISCARD)))
		cmd->use_aio = true;
	else
		cmd->use_aio = false;

	queue_kthread_work(&lo->worker, &cmd->work);

	return BLK_MQ_RQ_QUEUE_OK;
}

static void loop_handle_cmd(struct loop_cmd *cmd)
{
	const bool write = cmd->rq->cmd_flags & REQ_WRITE;
	struct loop_device *lo = cmd->rq->q->queuedata;
	int ret = 0;

	if (write && (lo->lo_flags & LO_FLAGS_READ_ONLY)) {
		ret = -EIO;
		goto failed;
	}

	ret = do_req_filebacked(lo, cmd->rq);
 failed:
<<<<<<< HEAD
	if (ret)
		cmd->rq->errors = -EIO;
	/* complete non-aio request */
	if (!cmd->use_aio || ret)
		blk_mq_complete_request(cmd->rq);
=======
	blk_mq_complete_request(cmd->rq, ret ? -EIO : 0);
>>>>>>> fd48ca38
}

static void loop_queue_work(struct kthread_work *work)
{
	struct loop_cmd *cmd =
		container_of(work, struct loop_cmd, work);

	loop_handle_cmd(cmd);
}

static int loop_init_request(void *data, struct request *rq,
		unsigned int hctx_idx, unsigned int request_idx,
		unsigned int numa_node)
{
	struct loop_cmd *cmd = blk_mq_rq_to_pdu(rq);

	cmd->rq = rq;
	init_kthread_work(&cmd->work, loop_queue_work);

	return 0;
}

static struct blk_mq_ops loop_mq_ops = {
	.queue_rq       = loop_queue_rq,
	.map_queue      = blk_mq_map_queue,
	.init_request	= loop_init_request,
};

static int loop_add(struct loop_device **l, int i)
{
	struct loop_device *lo;
	struct gendisk *disk;
	int err;

	err = -ENOMEM;
	lo = kzalloc(sizeof(*lo), GFP_KERNEL);
	if (!lo)
		goto out;

	lo->lo_state = Lo_unbound;

	/* allocate id, if @id >= 0, we're requesting that specific id */
	if (i >= 0) {
		err = idr_alloc(&loop_index_idr, lo, i, i + 1, GFP_KERNEL);
		if (err == -ENOSPC)
			err = -EEXIST;
	} else {
		err = idr_alloc(&loop_index_idr, lo, 0, 0, GFP_KERNEL);
	}
	if (err < 0)
		goto out_free_dev;
	i = err;

	err = -ENOMEM;
	lo->tag_set.ops = &loop_mq_ops;
	lo->tag_set.nr_hw_queues = 1;
	lo->tag_set.queue_depth = 128;
	lo->tag_set.numa_node = NUMA_NO_NODE;
	lo->tag_set.cmd_size = sizeof(struct loop_cmd);
	lo->tag_set.flags = BLK_MQ_F_SHOULD_MERGE | BLK_MQ_F_SG_MERGE;
	lo->tag_set.driver_data = lo;

	err = blk_mq_alloc_tag_set(&lo->tag_set);
	if (err)
		goto out_free_idr;

	lo->lo_queue = blk_mq_init_queue(&lo->tag_set);
	if (IS_ERR_OR_NULL(lo->lo_queue)) {
		err = PTR_ERR(lo->lo_queue);
		goto out_cleanup_tags;
	}
	lo->lo_queue->queuedata = lo;

	/*
	 * It doesn't make sense to enable merge because the I/O
	 * submitted to backing file is handled page by page.
	 */
	queue_flag_set_unlocked(QUEUE_FLAG_NOMERGES, lo->lo_queue);

	disk = lo->lo_disk = alloc_disk(1 << part_shift);
	if (!disk)
		goto out_free_queue;

	/*
	 * Disable partition scanning by default. The in-kernel partition
	 * scanning can be requested individually per-device during its
	 * setup. Userspace can always add and remove partitions from all
	 * devices. The needed partition minors are allocated from the
	 * extended minor space, the main loop device numbers will continue
	 * to match the loop minors, regardless of the number of partitions
	 * used.
	 *
	 * If max_part is given, partition scanning is globally enabled for
	 * all loop devices. The minors for the main loop devices will be
	 * multiples of max_part.
	 *
	 * Note: Global-for-all-devices, set-only-at-init, read-only module
	 * parameteters like 'max_loop' and 'max_part' make things needlessly
	 * complicated, are too static, inflexible and may surprise
	 * userspace tools. Parameters like this in general should be avoided.
	 */
	if (!part_shift)
		disk->flags |= GENHD_FL_NO_PART_SCAN;
	disk->flags |= GENHD_FL_EXT_DEVT;
	mutex_init(&lo->lo_ctl_mutex);
	atomic_set(&lo->lo_refcnt, 0);
	lo->lo_number		= i;
	spin_lock_init(&lo->lo_lock);
	disk->major		= LOOP_MAJOR;
	disk->first_minor	= i << part_shift;
	disk->fops		= &lo_fops;
	disk->private_data	= lo;
	disk->queue		= lo->lo_queue;
	sprintf(disk->disk_name, "loop%d", i);
	add_disk(disk);
	*l = lo;
	return lo->lo_number;

out_free_queue:
	blk_cleanup_queue(lo->lo_queue);
out_cleanup_tags:
	blk_mq_free_tag_set(&lo->tag_set);
out_free_idr:
	idr_remove(&loop_index_idr, i);
out_free_dev:
	kfree(lo);
out:
	return err;
}

static void loop_remove(struct loop_device *lo)
{
	blk_cleanup_queue(lo->lo_queue);
	del_gendisk(lo->lo_disk);
	blk_mq_free_tag_set(&lo->tag_set);
	put_disk(lo->lo_disk);
	kfree(lo);
}

static int find_free_cb(int id, void *ptr, void *data)
{
	struct loop_device *lo = ptr;
	struct loop_device **l = data;

	if (lo->lo_state == Lo_unbound) {
		*l = lo;
		return 1;
	}
	return 0;
}

static int loop_lookup(struct loop_device **l, int i)
{
	struct loop_device *lo;
	int ret = -ENODEV;

	if (i < 0) {
		int err;

		err = idr_for_each(&loop_index_idr, &find_free_cb, &lo);
		if (err == 1) {
			*l = lo;
			ret = lo->lo_number;
		}
		goto out;
	}

	/* lookup and return a specific i */
	lo = idr_find(&loop_index_idr, i);
	if (lo) {
		*l = lo;
		ret = lo->lo_number;
	}
out:
	return ret;
}

static struct kobject *loop_probe(dev_t dev, int *part, void *data)
{
	struct loop_device *lo;
	struct kobject *kobj;
	int err;

	mutex_lock(&loop_index_mutex);
	err = loop_lookup(&lo, MINOR(dev) >> part_shift);
	if (err < 0)
		err = loop_add(&lo, MINOR(dev) >> part_shift);
	if (err < 0)
		kobj = NULL;
	else
		kobj = get_disk(lo->lo_disk);
	mutex_unlock(&loop_index_mutex);

	*part = 0;
	return kobj;
}

static long loop_control_ioctl(struct file *file, unsigned int cmd,
			       unsigned long parm)
{
	struct loop_device *lo;
	int ret = -ENOSYS;

	mutex_lock(&loop_index_mutex);
	switch (cmd) {
	case LOOP_CTL_ADD:
		ret = loop_lookup(&lo, parm);
		if (ret >= 0) {
			ret = -EEXIST;
			break;
		}
		ret = loop_add(&lo, parm);
		break;
	case LOOP_CTL_REMOVE:
		ret = loop_lookup(&lo, parm);
		if (ret < 0)
			break;
		mutex_lock(&lo->lo_ctl_mutex);
		if (lo->lo_state != Lo_unbound) {
			ret = -EBUSY;
			mutex_unlock(&lo->lo_ctl_mutex);
			break;
		}
		if (atomic_read(&lo->lo_refcnt) > 0) {
			ret = -EBUSY;
			mutex_unlock(&lo->lo_ctl_mutex);
			break;
		}
		lo->lo_disk->private_data = NULL;
		mutex_unlock(&lo->lo_ctl_mutex);
		idr_remove(&loop_index_idr, lo->lo_number);
		loop_remove(lo);
		break;
	case LOOP_CTL_GET_FREE:
		ret = loop_lookup(&lo, -1);
		if (ret >= 0)
			break;
		ret = loop_add(&lo, -1);
	}
	mutex_unlock(&loop_index_mutex);

	return ret;
}

static const struct file_operations loop_ctl_fops = {
	.open		= nonseekable_open,
	.unlocked_ioctl	= loop_control_ioctl,
	.compat_ioctl	= loop_control_ioctl,
	.owner		= THIS_MODULE,
	.llseek		= noop_llseek,
};

static struct miscdevice loop_misc = {
	.minor		= LOOP_CTRL_MINOR,
	.name		= "loop-control",
	.fops		= &loop_ctl_fops,
};

MODULE_ALIAS_MISCDEV(LOOP_CTRL_MINOR);
MODULE_ALIAS("devname:loop-control");

static int __init loop_init(void)
{
	int i, nr;
	unsigned long range;
	struct loop_device *lo;
	int err;

	err = misc_register(&loop_misc);
	if (err < 0)
		return err;

	part_shift = 0;
	if (max_part > 0) {
		part_shift = fls(max_part);

		/*
		 * Adjust max_part according to part_shift as it is exported
		 * to user space so that user can decide correct minor number
		 * if [s]he want to create more devices.
		 *
		 * Note that -1 is required because partition 0 is reserved
		 * for the whole disk.
		 */
		max_part = (1UL << part_shift) - 1;
	}

	if ((1UL << part_shift) > DISK_MAX_PARTS) {
		err = -EINVAL;
		goto misc_out;
	}

	if (max_loop > 1UL << (MINORBITS - part_shift)) {
		err = -EINVAL;
		goto misc_out;
	}

	/*
	 * If max_loop is specified, create that many devices upfront.
	 * This also becomes a hard limit. If max_loop is not specified,
	 * create CONFIG_BLK_DEV_LOOP_MIN_COUNT loop devices at module
	 * init time. Loop devices can be requested on-demand with the
	 * /dev/loop-control interface, or be instantiated by accessing
	 * a 'dead' device node.
	 */
	if (max_loop) {
		nr = max_loop;
		range = max_loop << part_shift;
	} else {
		nr = CONFIG_BLK_DEV_LOOP_MIN_COUNT;
		range = 1UL << MINORBITS;
	}

	if (register_blkdev(LOOP_MAJOR, "loop")) {
		err = -EIO;
		goto misc_out;
	}

	blk_register_region(MKDEV(LOOP_MAJOR, 0), range,
				  THIS_MODULE, loop_probe, NULL, NULL);

	/* pre-create number of devices given by config or max_loop */
	mutex_lock(&loop_index_mutex);
	for (i = 0; i < nr; i++)
		loop_add(&lo, i);
	mutex_unlock(&loop_index_mutex);

	printk(KERN_INFO "loop: module loaded\n");
	return 0;

misc_out:
	misc_deregister(&loop_misc);
	return err;
}

static int loop_exit_cb(int id, void *ptr, void *data)
{
	struct loop_device *lo = ptr;

	loop_remove(lo);
	return 0;
}

static void __exit loop_exit(void)
{
	unsigned long range;

	range = max_loop ? max_loop << part_shift : 1UL << MINORBITS;

	idr_for_each(&loop_index_idr, &loop_exit_cb, NULL);
	idr_destroy(&loop_index_idr);

	blk_unregister_region(MKDEV(LOOP_MAJOR, 0), range);
	unregister_blkdev(LOOP_MAJOR, "loop");

	misc_deregister(&loop_misc);
}

module_init(loop_init);
module_exit(loop_exit);

#ifndef MODULE
static int __init max_loop_setup(char *str)
{
	max_loop = simple_strtol(str, NULL, 0);
	return 1;
}

__setup("max_loop=", max_loop_setup);
#endif<|MERGE_RESOLUTION|>--- conflicted
+++ resolved
@@ -470,8 +470,7 @@
 	else if (ret < 0)
 		ret = -EIO;
 
-	rq->errors = ret;
-	blk_mq_complete_request(rq);
+	blk_mq_complete_request(rq, ret);
 }
 
 static int lo_rw_aio(struct loop_device *lo, struct loop_cmd *cmd,
@@ -1678,15 +1677,9 @@
 
 	ret = do_req_filebacked(lo, cmd->rq);
  failed:
-<<<<<<< HEAD
-	if (ret)
-		cmd->rq->errors = -EIO;
 	/* complete non-aio request */
 	if (!cmd->use_aio || ret)
-		blk_mq_complete_request(cmd->rq);
-=======
-	blk_mq_complete_request(cmd->rq, ret ? -EIO : 0);
->>>>>>> fd48ca38
+		blk_mq_complete_request(cmd->rq, ret ? -EIO : 0);
 }
 
 static void loop_queue_work(struct kthread_work *work)
