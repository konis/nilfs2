--- conflicted
+++ resolved
@@ -308,22 +308,14 @@
 	if (!rcdev)
 		return -ENOMEM;
 
-<<<<<<< HEAD
-	rcdev->input_name = "SIR IrDA port";
-=======
 	rcdev->device_name = "SIR IrDA port";
->>>>>>> bb176f67
 	rcdev->input_phys = KBUILD_MODNAME "/input0";
 	rcdev->input_id.bustype = BUS_HOST;
 	rcdev->input_id.vendor = 0x0001;
 	rcdev->input_id.product = 0x0001;
 	rcdev->input_id.version = 0x0100;
 	rcdev->tx_ir = sir_tx_ir;
-<<<<<<< HEAD
-	rcdev->allowed_protocols = RC_BIT_ALL_IR_DECODER;
-=======
 	rcdev->allowed_protocols = RC_PROTO_BIT_ALL_IR_DECODER;
->>>>>>> bb176f67
 	rcdev->driver_name = KBUILD_MODNAME;
 	rcdev->map_name = RC_MAP_RC6_MCE;
 	rcdev->timeout = IR_DEFAULT_TIMEOUT;
