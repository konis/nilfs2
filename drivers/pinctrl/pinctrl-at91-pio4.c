// SPDX-License-Identifier: GPL-2.0-only
/*
 * Driver for the Atmel PIO4 controller
 *
 * Copyright (C) 2015 Atmel,
 *               2015 Ludovic Desroches <ludovic.desroches@atmel.com>
 */

#include <dt-bindings/pinctrl/at91.h>

#include <linux/clk.h>
#include <linux/gpio/driver.h>
#include <linux/init.h>
#include <linux/interrupt.h>
#include <linux/io.h>
#include <linux/of.h>
#include <linux/platform_device.h>
#include <linux/seq_file.h>
#include <linux/slab.h>

#include <linux/pinctrl/pinconf-generic.h>
#include <linux/pinctrl/pinconf.h>
#include <linux/pinctrl/pinctrl.h>
#include <linux/pinctrl/pinmux.h>

#include "core.h"
#include "pinconf.h"
#include "pinctrl-utils.h"

/*
 * Warning:
 * In order to not introduce confusion between Atmel PIO groups and pinctrl
 * framework groups, Atmel PIO groups will be called banks, line is kept to
 * designed the pin id into this bank.
 */

#define ATMEL_PIO_MSKR		0x0000
#define ATMEL_PIO_CFGR		0x0004
#define		ATMEL_PIO_CFGR_FUNC_MASK	GENMASK(2, 0)
#define		ATMEL_PIO_DIR_MASK		BIT(8)
#define		ATMEL_PIO_PUEN_MASK		BIT(9)
#define		ATMEL_PIO_PDEN_MASK		BIT(10)
#define		ATMEL_PIO_SR_MASK		BIT(11)
#define		ATMEL_PIO_IFEN_MASK		BIT(12)
#define		ATMEL_PIO_IFSCEN_MASK		BIT(13)
#define		ATMEL_PIO_OPD_MASK		BIT(14)
#define		ATMEL_PIO_SCHMITT_MASK		BIT(15)
#define		ATMEL_PIO_DRVSTR_MASK		GENMASK(17, 16)
#define		ATMEL_PIO_DRVSTR_OFFSET		16
#define		ATMEL_PIO_CFGR_EVTSEL_MASK	GENMASK(26, 24)
#define		ATMEL_PIO_CFGR_EVTSEL_FALLING	(0 << 24)
#define		ATMEL_PIO_CFGR_EVTSEL_RISING	(1 << 24)
#define		ATMEL_PIO_CFGR_EVTSEL_BOTH	(2 << 24)
#define		ATMEL_PIO_CFGR_EVTSEL_LOW	(3 << 24)
#define		ATMEL_PIO_CFGR_EVTSEL_HIGH	(4 << 24)
#define ATMEL_PIO_PDSR		0x0008
#define ATMEL_PIO_LOCKSR	0x000C
#define ATMEL_PIO_SODR		0x0010
#define ATMEL_PIO_CODR		0x0014
#define ATMEL_PIO_ODSR		0x0018
#define ATMEL_PIO_IER		0x0020
#define ATMEL_PIO_IDR		0x0024
#define ATMEL_PIO_IMR		0x0028
#define ATMEL_PIO_ISR		0x002C
#define ATMEL_PIO_IOFR		0x003C

#define ATMEL_PIO_NPINS_PER_BANK	32
#define ATMEL_PIO_BANK(pin_id)		(pin_id / ATMEL_PIO_NPINS_PER_BANK)
#define ATMEL_PIO_LINE(pin_id)		(pin_id % ATMEL_PIO_NPINS_PER_BANK)
#define ATMEL_PIO_BANK_OFFSET		0x40

#define ATMEL_GET_PIN_NO(pinfunc)	((pinfunc) & 0xff)
#define ATMEL_GET_PIN_FUNC(pinfunc)	((pinfunc >> 16) & 0xf)
#define ATMEL_GET_PIN_IOSET(pinfunc)	((pinfunc >> 20) & 0xf)

/* Custom pinconf parameters */
#define ATMEL_PIN_CONFIG_DRIVE_STRENGTH	(PIN_CONFIG_END + 1)

/**
 * struct atmel_pioctrl_data - Atmel PIO controller (pinmux + gpio) data struct
 * @nbanks: number of PIO banks
 * @last_bank_count: number of lines in the last bank (can be less than
 *	the rest of the banks).
 * @slew_rate_support: slew rate support
 */
struct atmel_pioctrl_data {
	unsigned int nbanks;
	unsigned int last_bank_count;
	unsigned int slew_rate_support;
};

struct atmel_group {
	const char *name;
	u32 pin;
};

struct atmel_pin {
	unsigned int pin_id;
	unsigned int mux;
	unsigned int ioset;
	unsigned int bank;
	unsigned int line;
	const char *device;
};

/**
 * struct atmel_pioctrl - Atmel PIO controller (pinmux + gpio)
 * @reg_base: base address of the controller.
 * @clk: clock of the controller.
 * @nbanks: number of PIO groups, it can vary depending on the SoC.
 * @pinctrl_dev: pinctrl device registered.
 * @groups: groups table to provide group name and pin in the group to pinctrl.
 * @group_names: group names table to provide all the group/pin names to
 *     pinctrl or gpio.
 * @pins: pins table used for both pinctrl and gpio. pin_id, bank and line
 *     fields are set at probe time. Other ones are set when parsing dt
 *     pinctrl.
 * @npins: number of pins.
 * @gpio_chip: gpio chip registered.
 * @irq_domain: irq domain for the gpio controller.
 * @irqs: table containing the hw irq number of the bank. The index of the
 *     table is the bank id.
 * @pm_wakeup_sources: bitmap of wakeup sources (lines)
 * @pm_suspend_backup: backup/restore register values on suspend/resume
 * @dev: device entry for the Atmel PIO controller.
 * @node: node of the Atmel PIO controller.
 * @slew_rate_support: slew rate support
 */
struct atmel_pioctrl {
	void __iomem		*reg_base;
	struct clk		*clk;
	unsigned int		nbanks;
	struct pinctrl_dev	*pinctrl_dev;
	struct atmel_group	*groups;
	const char * const	*group_names;
	struct atmel_pin	**pins;
	unsigned int		npins;
	struct gpio_chip	*gpio_chip;
	struct irq_domain	*irq_domain;
	int			*irqs;
	unsigned int		*pm_wakeup_sources;
	struct {
		u32		imr;
		u32		odsr;
		u32		cfgr[ATMEL_PIO_NPINS_PER_BANK];
	} *pm_suspend_backup;
	struct device		*dev;
	struct device_node	*node;
	unsigned int		slew_rate_support;
};

static const char * const atmel_functions[] = {
	"GPIO", "A", "B", "C", "D", "E", "F", "G"
};

static const struct pinconf_generic_params atmel_custom_bindings[] = {
	{"atmel,drive-strength", ATMEL_PIN_CONFIG_DRIVE_STRENGTH, 0},
};

/* --- GPIO --- */
static unsigned int atmel_gpio_read(struct atmel_pioctrl *atmel_pioctrl,
				    unsigned int bank, unsigned int reg)
{
	return readl_relaxed(atmel_pioctrl->reg_base
			     + ATMEL_PIO_BANK_OFFSET * bank + reg);
}

static void atmel_gpio_write(struct atmel_pioctrl *atmel_pioctrl,
			     unsigned int bank, unsigned int reg,
			     unsigned int val)
{
	writel_relaxed(val, atmel_pioctrl->reg_base
		       + ATMEL_PIO_BANK_OFFSET * bank + reg);
}

static void atmel_gpio_irq_ack(struct irq_data *d)
{
	/*
	 * Nothing to do, interrupt is cleared when reading the status
	 * register.
	 */
}

static int atmel_gpio_irq_set_type(struct irq_data *d, unsigned int type)
{
	struct atmel_pioctrl *atmel_pioctrl = irq_data_get_irq_chip_data(d);
	struct atmel_pin *pin = atmel_pioctrl->pins[d->hwirq];
	unsigned int reg;

	atmel_gpio_write(atmel_pioctrl, pin->bank, ATMEL_PIO_MSKR,
			 BIT(pin->line));
	reg = atmel_gpio_read(atmel_pioctrl, pin->bank, ATMEL_PIO_CFGR);
	reg &= (~ATMEL_PIO_CFGR_EVTSEL_MASK);

	switch (type) {
	case IRQ_TYPE_EDGE_RISING:
		irq_set_handler_locked(d, handle_edge_irq);
		reg |= ATMEL_PIO_CFGR_EVTSEL_RISING;
		break;
	case IRQ_TYPE_EDGE_FALLING:
		irq_set_handler_locked(d, handle_edge_irq);
		reg |= ATMEL_PIO_CFGR_EVTSEL_FALLING;
		break;
	case IRQ_TYPE_EDGE_BOTH:
		irq_set_handler_locked(d, handle_edge_irq);
		reg |= ATMEL_PIO_CFGR_EVTSEL_BOTH;
		break;
	case IRQ_TYPE_LEVEL_LOW:
		irq_set_handler_locked(d, handle_level_irq);
		reg |= ATMEL_PIO_CFGR_EVTSEL_LOW;
		break;
	case IRQ_TYPE_LEVEL_HIGH:
		irq_set_handler_locked(d, handle_level_irq);
		reg |= ATMEL_PIO_CFGR_EVTSEL_HIGH;
		break;
	case IRQ_TYPE_NONE:
	default:
		return -EINVAL;
	}

	atmel_gpio_write(atmel_pioctrl, pin->bank, ATMEL_PIO_CFGR, reg);

	return 0;
}

static void atmel_gpio_irq_mask(struct irq_data *d)
{
	struct atmel_pioctrl *atmel_pioctrl = irq_data_get_irq_chip_data(d);
	struct atmel_pin *pin = atmel_pioctrl->pins[d->hwirq];

	atmel_gpio_write(atmel_pioctrl, pin->bank, ATMEL_PIO_IDR,
			 BIT(pin->line));
}

static void atmel_gpio_irq_unmask(struct irq_data *d)
{
	struct atmel_pioctrl *atmel_pioctrl = irq_data_get_irq_chip_data(d);
	struct atmel_pin *pin = atmel_pioctrl->pins[d->hwirq];

	atmel_gpio_write(atmel_pioctrl, pin->bank, ATMEL_PIO_IER,
			 BIT(pin->line));
}

static int atmel_gpio_irq_set_wake(struct irq_data *d, unsigned int on)
{
	struct atmel_pioctrl *atmel_pioctrl = irq_data_get_irq_chip_data(d);
	int bank = ATMEL_PIO_BANK(d->hwirq);
	int line = ATMEL_PIO_LINE(d->hwirq);

	/* The gpio controller has one interrupt line per bank. */
	irq_set_irq_wake(atmel_pioctrl->irqs[bank], on);

	if (on)
		atmel_pioctrl->pm_wakeup_sources[bank] |= BIT(line);
	else
		atmel_pioctrl->pm_wakeup_sources[bank] &= ~(BIT(line));

	return 0;
}

static struct irq_chip atmel_gpio_irq_chip = {
	.name		= "GPIO",
	.irq_ack	= atmel_gpio_irq_ack,
	.irq_mask	= atmel_gpio_irq_mask,
	.irq_unmask	= atmel_gpio_irq_unmask,
	.irq_set_type	= atmel_gpio_irq_set_type,
	.irq_set_wake	= pm_sleep_ptr(atmel_gpio_irq_set_wake),
};

static int atmel_gpio_to_irq(struct gpio_chip *chip, unsigned int offset)
{
	struct atmel_pioctrl *atmel_pioctrl = gpiochip_get_data(chip);

	return irq_find_mapping(atmel_pioctrl->irq_domain, offset);
}

static void atmel_gpio_irq_handler(struct irq_desc *desc)
{
	unsigned int irq = irq_desc_get_irq(desc);
	struct atmel_pioctrl *atmel_pioctrl = irq_desc_get_handler_data(desc);
	struct irq_chip *chip = irq_desc_get_chip(desc);
	unsigned long isr;
	int n, bank = -1;

	/* Find from which bank is the irq received. */
	for (n = 0; n < atmel_pioctrl->nbanks; n++) {
		if (atmel_pioctrl->irqs[n] == irq) {
			bank = n;
			break;
		}
	}

	if (bank < 0) {
		dev_err(atmel_pioctrl->dev,
			"no bank associated to irq %u\n", irq);
		return;
	}

	chained_irq_enter(chip, desc);

	for (;;) {
		isr = (unsigned long)atmel_gpio_read(atmel_pioctrl, bank,
						     ATMEL_PIO_ISR);
		isr &= (unsigned long)atmel_gpio_read(atmel_pioctrl, bank,
						      ATMEL_PIO_IMR);
		if (!isr)
			break;

		for_each_set_bit(n, &isr, BITS_PER_LONG)
			generic_handle_irq(atmel_gpio_to_irq(
					atmel_pioctrl->gpio_chip,
					bank * ATMEL_PIO_NPINS_PER_BANK + n));
	}

	chained_irq_exit(chip, desc);
}

static int atmel_gpio_direction_input(struct gpio_chip *chip,
				      unsigned int offset)
{
	struct atmel_pioctrl *atmel_pioctrl = gpiochip_get_data(chip);
	struct atmel_pin *pin = atmel_pioctrl->pins[offset];
	unsigned int reg;

	atmel_gpio_write(atmel_pioctrl, pin->bank, ATMEL_PIO_MSKR,
			 BIT(pin->line));
	reg = atmel_gpio_read(atmel_pioctrl, pin->bank, ATMEL_PIO_CFGR);
	reg &= ~ATMEL_PIO_DIR_MASK;
	atmel_gpio_write(atmel_pioctrl, pin->bank, ATMEL_PIO_CFGR, reg);

	return 0;
}

static int atmel_gpio_get(struct gpio_chip *chip, unsigned int offset)
{
	struct atmel_pioctrl *atmel_pioctrl = gpiochip_get_data(chip);
	struct atmel_pin *pin = atmel_pioctrl->pins[offset];
	unsigned int reg;

	reg = atmel_gpio_read(atmel_pioctrl, pin->bank, ATMEL_PIO_PDSR);

	return !!(reg & BIT(pin->line));
}

static int atmel_gpio_get_multiple(struct gpio_chip *chip, unsigned long *mask,
				   unsigned long *bits)
{
	struct atmel_pioctrl *atmel_pioctrl = gpiochip_get_data(chip);
	unsigned int bank;

	bitmap_zero(bits, atmel_pioctrl->npins);

	for (bank = 0; bank < atmel_pioctrl->nbanks; bank++) {
		unsigned int word = bank;
		unsigned int offset = 0;
		unsigned int reg;

#if ATMEL_PIO_NPINS_PER_BANK != BITS_PER_LONG
		word = BIT_WORD(bank * ATMEL_PIO_NPINS_PER_BANK);
		offset = bank * ATMEL_PIO_NPINS_PER_BANK % BITS_PER_LONG;
#endif
		if (!mask[word])
			continue;

		reg = atmel_gpio_read(atmel_pioctrl, bank, ATMEL_PIO_PDSR);
		bits[word] |= mask[word] & (reg << offset);
	}

	return 0;
}

static int atmel_gpio_direction_output(struct gpio_chip *chip,
				       unsigned int offset,
				       int value)
{
	struct atmel_pioctrl *atmel_pioctrl = gpiochip_get_data(chip);
	struct atmel_pin *pin = atmel_pioctrl->pins[offset];
	unsigned int reg;

	atmel_gpio_write(atmel_pioctrl, pin->bank,
			 value ? ATMEL_PIO_SODR : ATMEL_PIO_CODR,
			 BIT(pin->line));

	atmel_gpio_write(atmel_pioctrl, pin->bank, ATMEL_PIO_MSKR,
			 BIT(pin->line));
	reg = atmel_gpio_read(atmel_pioctrl, pin->bank, ATMEL_PIO_CFGR);
	reg |= ATMEL_PIO_DIR_MASK;
	atmel_gpio_write(atmel_pioctrl, pin->bank, ATMEL_PIO_CFGR, reg);

	return 0;
}

static void atmel_gpio_set(struct gpio_chip *chip, unsigned int offset, int val)
{
	struct atmel_pioctrl *atmel_pioctrl = gpiochip_get_data(chip);
	struct atmel_pin *pin = atmel_pioctrl->pins[offset];

	atmel_gpio_write(atmel_pioctrl, pin->bank,
			 val ? ATMEL_PIO_SODR : ATMEL_PIO_CODR,
			 BIT(pin->line));
}

static void atmel_gpio_set_multiple(struct gpio_chip *chip, unsigned long *mask,
				    unsigned long *bits)
{
	struct atmel_pioctrl *atmel_pioctrl = gpiochip_get_data(chip);
	unsigned int bank;

	for (bank = 0; bank < atmel_pioctrl->nbanks; bank++) {
		unsigned int bitmask;
		unsigned int word = bank;

/*
 * On a 64-bit platform, BITS_PER_LONG is 64 so it is necessary to iterate over
 * two 32bit words to handle the whole  bitmask
 */
#if ATMEL_PIO_NPINS_PER_BANK != BITS_PER_LONG
		word = BIT_WORD(bank * ATMEL_PIO_NPINS_PER_BANK);
#endif
		if (!mask[word])
			continue;

		bitmask = mask[word] & bits[word];
		atmel_gpio_write(atmel_pioctrl, bank, ATMEL_PIO_SODR, bitmask);

		bitmask = mask[word] & ~bits[word];
		atmel_gpio_write(atmel_pioctrl, bank, ATMEL_PIO_CODR, bitmask);

#if ATMEL_PIO_NPINS_PER_BANK != BITS_PER_LONG
		mask[word] >>= ATMEL_PIO_NPINS_PER_BANK;
		bits[word] >>= ATMEL_PIO_NPINS_PER_BANK;
#endif
	}
}

static struct gpio_chip atmel_gpio_chip = {
	.direction_input        = atmel_gpio_direction_input,
	.get                    = atmel_gpio_get,
	.get_multiple           = atmel_gpio_get_multiple,
	.direction_output       = atmel_gpio_direction_output,
	.set                    = atmel_gpio_set,
	.set_multiple           = atmel_gpio_set_multiple,
	.to_irq                 = atmel_gpio_to_irq,
	.base                   = 0,
};

/* --- PINCTRL --- */
static unsigned int atmel_pin_config_read(struct pinctrl_dev *pctldev,
					  unsigned int pin_id)
{
	struct atmel_pioctrl *atmel_pioctrl = pinctrl_dev_get_drvdata(pctldev);
	unsigned int bank = atmel_pioctrl->pins[pin_id]->bank;
	unsigned int line = atmel_pioctrl->pins[pin_id]->line;
	void __iomem *addr = atmel_pioctrl->reg_base
			     + bank * ATMEL_PIO_BANK_OFFSET;

	writel_relaxed(BIT(line), addr + ATMEL_PIO_MSKR);
	/* Have to set MSKR first, to access the right pin CFGR. */
	wmb();

	return readl_relaxed(addr + ATMEL_PIO_CFGR);
}

static void atmel_pin_config_write(struct pinctrl_dev *pctldev,
				   unsigned int pin_id, u32 conf)
{
	struct atmel_pioctrl *atmel_pioctrl = pinctrl_dev_get_drvdata(pctldev);
	unsigned int bank = atmel_pioctrl->pins[pin_id]->bank;
	unsigned int line = atmel_pioctrl->pins[pin_id]->line;
	void __iomem *addr = atmel_pioctrl->reg_base
			     + bank * ATMEL_PIO_BANK_OFFSET;

	writel_relaxed(BIT(line), addr + ATMEL_PIO_MSKR);
	/* Have to set MSKR first, to access the right pin CFGR. */
	wmb();
	writel_relaxed(conf, addr + ATMEL_PIO_CFGR);
}

static int atmel_pctl_get_groups_count(struct pinctrl_dev *pctldev)
{
	struct atmel_pioctrl *atmel_pioctrl = pinctrl_dev_get_drvdata(pctldev);

	return atmel_pioctrl->npins;
}

static const char *atmel_pctl_get_group_name(struct pinctrl_dev *pctldev,
					     unsigned int selector)
{
	struct atmel_pioctrl *atmel_pioctrl = pinctrl_dev_get_drvdata(pctldev);

	return atmel_pioctrl->groups[selector].name;
}

static int atmel_pctl_get_group_pins(struct pinctrl_dev *pctldev,
				     unsigned int selector,
				     const unsigned int **pins,
				     unsigned int *num_pins)
{
	struct atmel_pioctrl *atmel_pioctrl = pinctrl_dev_get_drvdata(pctldev);

	*pins = (unsigned int *)&atmel_pioctrl->groups[selector].pin;
	*num_pins = 1;

	return 0;
}

static struct atmel_group *
atmel_pctl_find_group_by_pin(struct pinctrl_dev *pctldev, unsigned int pin)
{
	struct atmel_pioctrl *atmel_pioctrl = pinctrl_dev_get_drvdata(pctldev);
	int i;

	for (i = 0; i < atmel_pioctrl->npins; i++) {
		struct atmel_group *grp = atmel_pioctrl->groups + i;

		if (grp->pin == pin)
			return grp;
	}

	return NULL;
}

static int atmel_pctl_xlate_pinfunc(struct pinctrl_dev *pctldev,
				    struct device_node *np,
				    u32 pinfunc, const char **grp_name,
				    const char **func_name)
{
	struct atmel_pioctrl *atmel_pioctrl = pinctrl_dev_get_drvdata(pctldev);
	unsigned int pin_id, func_id;
	struct atmel_group *grp;

	pin_id = ATMEL_GET_PIN_NO(pinfunc);
	func_id = ATMEL_GET_PIN_FUNC(pinfunc);

	if (func_id >= ARRAY_SIZE(atmel_functions))
		return -EINVAL;

	*func_name = atmel_functions[func_id];

	grp = atmel_pctl_find_group_by_pin(pctldev, pin_id);
	if (!grp)
		return -EINVAL;
	*grp_name = grp->name;

	atmel_pioctrl->pins[pin_id]->mux = func_id;
	atmel_pioctrl->pins[pin_id]->ioset = ATMEL_GET_PIN_IOSET(pinfunc);
	/* Want the device name not the group one. */
	if (np->parent == atmel_pioctrl->node)
		atmel_pioctrl->pins[pin_id]->device = np->name;
	else
		atmel_pioctrl->pins[pin_id]->device = np->parent->name;

	return 0;
}

static int atmel_pctl_dt_subnode_to_map(struct pinctrl_dev *pctldev,
					struct device_node *np,
					struct pinctrl_map **map,
					unsigned int *reserved_maps,
					unsigned int *num_maps)
{
	unsigned int num_pins, num_configs, reserve;
	unsigned long *configs;
	struct property	*pins;
	u32 pinfunc;
	int ret, i;

	pins = of_find_property(np, "pinmux", NULL);
	if (!pins)
		return -EINVAL;

	ret = pinconf_generic_parse_dt_config(np, pctldev, &configs,
					      &num_configs);
	if (ret < 0) {
		dev_err(pctldev->dev, "%pOF: could not parse node property\n",
			np);
		return ret;
	}

	num_pins = pins->length / sizeof(u32);
	if (!num_pins) {
		dev_err(pctldev->dev, "no pins found in node %pOF\n", np);
		ret = -EINVAL;
		goto exit;
	}

	/*
	 * Reserve maps, at least there is a mux map and an optional conf
	 * map for each pin.
	 */
	reserve = 1;
	if (num_configs)
		reserve++;
	reserve *= num_pins;
	ret = pinctrl_utils_reserve_map(pctldev, map, reserved_maps, num_maps,
					reserve);
	if (ret < 0)
		goto exit;

	for (i = 0; i < num_pins; i++) {
		const char *group, *func;

		ret = of_property_read_u32_index(np, "pinmux", i, &pinfunc);
		if (ret)
			goto exit;

		ret = atmel_pctl_xlate_pinfunc(pctldev, np, pinfunc, &group,
					       &func);
		if (ret)
			goto exit;

		pinctrl_utils_add_map_mux(pctldev, map, reserved_maps, num_maps,
					  group, func);

		if (num_configs) {
			ret = pinctrl_utils_add_map_configs(pctldev, map,
					reserved_maps, num_maps, group,
					configs, num_configs,
					PIN_MAP_TYPE_CONFIGS_GROUP);
			if (ret < 0)
				goto exit;
		}
	}

exit:
	kfree(configs);
	return ret;
}

static int atmel_pctl_dt_node_to_map(struct pinctrl_dev *pctldev,
				     struct device_node *np_config,
				     struct pinctrl_map **map,
				     unsigned int *num_maps)
{
	struct device_node *np;
	unsigned int reserved_maps;
	int ret;

	*map = NULL;
	*num_maps = 0;
	reserved_maps = 0;

	/*
	 * If all the pins of a device have the same configuration (or no one),
	 * it is useless to add a subnode, so directly parse node referenced by
	 * phandle.
	 */
	ret = atmel_pctl_dt_subnode_to_map(pctldev, np_config, map,
					   &reserved_maps, num_maps);
	if (ret) {
		for_each_child_of_node(np_config, np) {
			ret = atmel_pctl_dt_subnode_to_map(pctldev, np, map,
						    &reserved_maps, num_maps);
			if (ret < 0) {
				of_node_put(np);
				break;
			}
		}
	}

	if (ret < 0) {
		pinctrl_utils_free_map(pctldev, *map, *num_maps);
		dev_err(pctldev->dev, "can't create maps for node %pOF\n",
			np_config);
	}

	return ret;
}

static const struct pinctrl_ops atmel_pctlops = {
	.get_groups_count	= atmel_pctl_get_groups_count,
	.get_group_name		= atmel_pctl_get_group_name,
	.get_group_pins		= atmel_pctl_get_group_pins,
	.dt_node_to_map		= atmel_pctl_dt_node_to_map,
	.dt_free_map		= pinctrl_utils_free_map,
};

static int atmel_pmx_get_functions_count(struct pinctrl_dev *pctldev)
{
	return ARRAY_SIZE(atmel_functions);
}

static const char *atmel_pmx_get_function_name(struct pinctrl_dev *pctldev,
					       unsigned int selector)
{
	return atmel_functions[selector];
}

static int atmel_pmx_get_function_groups(struct pinctrl_dev *pctldev,
					 unsigned int selector,
					 const char * const **groups,
					 unsigned * const num_groups)
{
	struct atmel_pioctrl *atmel_pioctrl = pinctrl_dev_get_drvdata(pctldev);

	*groups = atmel_pioctrl->group_names;
	*num_groups = atmel_pioctrl->npins;

	return 0;
}

static int atmel_pmx_set_mux(struct pinctrl_dev *pctldev,
			     unsigned int function,
			     unsigned int group)
{
	struct atmel_pioctrl *atmel_pioctrl = pinctrl_dev_get_drvdata(pctldev);
	unsigned int pin;
	u32 conf;

	dev_dbg(pctldev->dev, "enable function %s group %s\n",
		atmel_functions[function], atmel_pioctrl->groups[group].name);

	pin = atmel_pioctrl->groups[group].pin;
	conf = atmel_pin_config_read(pctldev, pin);
	conf &= (~ATMEL_PIO_CFGR_FUNC_MASK);
	conf |= (function & ATMEL_PIO_CFGR_FUNC_MASK);
	dev_dbg(pctldev->dev, "pin: %u, conf: 0x%08x\n", pin, conf);
	atmel_pin_config_write(pctldev, pin, conf);

	return 0;
}

static const struct pinmux_ops atmel_pmxops = {
	.get_functions_count	= atmel_pmx_get_functions_count,
	.get_function_name	= atmel_pmx_get_function_name,
	.get_function_groups	= atmel_pmx_get_function_groups,
	.set_mux		= atmel_pmx_set_mux,
};

static int atmel_conf_pin_config_group_get(struct pinctrl_dev *pctldev,
					   unsigned int group,
					   unsigned long *config)
{
	struct atmel_pioctrl *atmel_pioctrl = pinctrl_dev_get_drvdata(pctldev);
	unsigned int param = pinconf_to_config_param(*config), arg = 0;
	struct atmel_group *grp = atmel_pioctrl->groups + group;
	unsigned int pin_id = grp->pin;
	u32 res;

	res = atmel_pin_config_read(pctldev, pin_id);

	switch (param) {
	case PIN_CONFIG_BIAS_PULL_UP:
		if (!(res & ATMEL_PIO_PUEN_MASK))
			return -EINVAL;
		arg = 1;
		break;
	case PIN_CONFIG_BIAS_PULL_DOWN:
		if ((res & ATMEL_PIO_PUEN_MASK) ||
		    (!(res & ATMEL_PIO_PDEN_MASK)))
			return -EINVAL;
		arg = 1;
		break;
	case PIN_CONFIG_BIAS_DISABLE:
		if ((res & ATMEL_PIO_PUEN_MASK) ||
		    ((res & ATMEL_PIO_PDEN_MASK)))
			return -EINVAL;
		arg = 1;
		break;
	case PIN_CONFIG_DRIVE_OPEN_DRAIN:
		if (!(res & ATMEL_PIO_OPD_MASK))
			return -EINVAL;
		arg = 1;
		break;
	case PIN_CONFIG_INPUT_SCHMITT_ENABLE:
		if (!(res & ATMEL_PIO_SCHMITT_MASK))
			return -EINVAL;
		arg = 1;
		break;
	case PIN_CONFIG_SLEW_RATE:
		if (!atmel_pioctrl->slew_rate_support)
			return -EOPNOTSUPP;
		if (!(res & ATMEL_PIO_SR_MASK))
			return -EINVAL;
		arg = 1;
		break;
	case ATMEL_PIN_CONFIG_DRIVE_STRENGTH:
		if (!(res & ATMEL_PIO_DRVSTR_MASK))
			return -EINVAL;
		arg = (res & ATMEL_PIO_DRVSTR_MASK) >> ATMEL_PIO_DRVSTR_OFFSET;
		break;
	case PIN_CONFIG_PERSIST_STATE:
		return -ENOTSUPP;
	default:
		return -ENOTSUPP;
	}

	*config = pinconf_to_config_packed(param, arg);
	return 0;
}

static int atmel_conf_pin_config_group_set(struct pinctrl_dev *pctldev,
					   unsigned int group,
					   unsigned long *configs,
					   unsigned int num_configs)
{
	struct atmel_pioctrl *atmel_pioctrl = pinctrl_dev_get_drvdata(pctldev);
	struct atmel_group *grp = atmel_pioctrl->groups + group;
	unsigned int bank, pin, pin_id = grp->pin;
	u32 mask, conf = 0;
	int i;

	conf = atmel_pin_config_read(pctldev, pin_id);

	/* Keep slew rate enabled by default. */
	if (atmel_pioctrl->slew_rate_support)
		conf |= ATMEL_PIO_SR_MASK;

	for (i = 0; i < num_configs; i++) {
		unsigned int param = pinconf_to_config_param(configs[i]);
		unsigned int arg = pinconf_to_config_argument(configs[i]);

		dev_dbg(pctldev->dev, "%s: pin=%u, config=0x%lx\n",
			__func__, pin_id, configs[i]);

		switch (param) {
		case PIN_CONFIG_BIAS_DISABLE:
			conf &= (~ATMEL_PIO_PUEN_MASK);
			conf &= (~ATMEL_PIO_PDEN_MASK);
			break;
		case PIN_CONFIG_BIAS_PULL_UP:
			conf |= ATMEL_PIO_PUEN_MASK;
			conf &= (~ATMEL_PIO_PDEN_MASK);
			break;
		case PIN_CONFIG_BIAS_PULL_DOWN:
			conf |= ATMEL_PIO_PDEN_MASK;
			conf &= (~ATMEL_PIO_PUEN_MASK);
			break;
		case PIN_CONFIG_DRIVE_OPEN_DRAIN:
			if (arg == 0)
				conf &= (~ATMEL_PIO_OPD_MASK);
			else
				conf |= ATMEL_PIO_OPD_MASK;
			break;
		case PIN_CONFIG_INPUT_SCHMITT_ENABLE:
			if (arg == 0)
				conf |= ATMEL_PIO_SCHMITT_MASK;
			else
				conf &= (~ATMEL_PIO_SCHMITT_MASK);
			break;
		case PIN_CONFIG_INPUT_DEBOUNCE:
			if (arg == 0) {
				conf &= (~ATMEL_PIO_IFEN_MASK);
				conf &= (~ATMEL_PIO_IFSCEN_MASK);
			} else {
				/*
				 * We don't care about the debounce value for several reasons:
				 * - can't have different debounce periods inside a same group,
				 * - the register to configure this period is a secure register.
				 * The debouncing filter can filter a pulse with a duration of less
				 * than 1/2 slow clock period.
				 */
				conf |= ATMEL_PIO_IFEN_MASK;
				conf |= ATMEL_PIO_IFSCEN_MASK;
			}
			break;
		case PIN_CONFIG_OUTPUT:
			conf |= ATMEL_PIO_DIR_MASK;
			bank = ATMEL_PIO_BANK(pin_id);
			pin = ATMEL_PIO_LINE(pin_id);
			mask = 1 << pin;

			if (arg == 0) {
				writel_relaxed(mask, atmel_pioctrl->reg_base +
					bank * ATMEL_PIO_BANK_OFFSET +
					ATMEL_PIO_CODR);
			} else {
				writel_relaxed(mask, atmel_pioctrl->reg_base +
					bank * ATMEL_PIO_BANK_OFFSET +
					ATMEL_PIO_SODR);
			}
			break;
		case PIN_CONFIG_SLEW_RATE:
			if (!atmel_pioctrl->slew_rate_support)
				break;
			/* And remove it if explicitly requested. */
			if (arg == 0)
				conf &= ~ATMEL_PIO_SR_MASK;
			break;
		case ATMEL_PIN_CONFIG_DRIVE_STRENGTH:
			switch (arg) {
			case ATMEL_PIO_DRVSTR_LO:
			case ATMEL_PIO_DRVSTR_ME:
			case ATMEL_PIO_DRVSTR_HI:
				conf &= (~ATMEL_PIO_DRVSTR_MASK);
				conf |= arg << ATMEL_PIO_DRVSTR_OFFSET;
				break;
			default:
				dev_warn(pctldev->dev, "drive strength not updated (incorrect value)\n");
			}
			break;
		case PIN_CONFIG_PERSIST_STATE:
			return -ENOTSUPP;
		default:
			dev_warn(pctldev->dev,
				 "unsupported configuration parameter: %u\n",
				 param);
			continue;
		}
	}

	dev_dbg(pctldev->dev, "%s: reg=0x%08x\n", __func__, conf);
	atmel_pin_config_write(pctldev, pin_id, conf);

	return 0;
}

static int atmel_conf_pin_config_set(struct pinctrl_dev *pctldev,
				     unsigned pin,
				     unsigned long *configs,
				     unsigned num_configs)
{
	struct atmel_group *grp = atmel_pctl_find_group_by_pin(pctldev, pin);

	return atmel_conf_pin_config_group_set(pctldev, grp->pin, configs, num_configs);
}

static int atmel_conf_pin_config_get(struct pinctrl_dev *pctldev,
				     unsigned pin,
				     unsigned long *configs)
{
	struct atmel_group *grp = atmel_pctl_find_group_by_pin(pctldev, pin);

	return atmel_conf_pin_config_group_get(pctldev, grp->pin, configs);
}

static void atmel_conf_pin_config_dbg_show(struct pinctrl_dev *pctldev,
					   struct seq_file *s,
					   unsigned int pin_id)
{
	struct atmel_pioctrl *atmel_pioctrl = pinctrl_dev_get_drvdata(pctldev);
	u32 conf;

	if (!atmel_pioctrl->pins[pin_id]->device)
		return;

	if (atmel_pioctrl->pins[pin_id])
		seq_printf(s, " (%s, ioset %u) ",
			   atmel_pioctrl->pins[pin_id]->device,
			   atmel_pioctrl->pins[pin_id]->ioset);

	conf = atmel_pin_config_read(pctldev, pin_id);
	if (conf & ATMEL_PIO_PUEN_MASK)
		seq_printf(s, "%s ", "pull-up");
	if (conf & ATMEL_PIO_PDEN_MASK)
		seq_printf(s, "%s ", "pull-down");
	if (conf & ATMEL_PIO_IFEN_MASK)
		seq_printf(s, "%s ", "debounce");
	if (conf & ATMEL_PIO_OPD_MASK)
		seq_printf(s, "%s ", "open-drain");
	if (conf & ATMEL_PIO_SCHMITT_MASK)
		seq_printf(s, "%s ", "schmitt");
	if (atmel_pioctrl->slew_rate_support && (conf & ATMEL_PIO_SR_MASK))
		seq_printf(s, "%s ", "slew-rate");
	if (conf & ATMEL_PIO_DRVSTR_MASK) {
		switch ((conf & ATMEL_PIO_DRVSTR_MASK) >> ATMEL_PIO_DRVSTR_OFFSET) {
		case ATMEL_PIO_DRVSTR_ME:
			seq_printf(s, "%s ", "medium-drive");
			break;
		case ATMEL_PIO_DRVSTR_HI:
			seq_printf(s, "%s ", "high-drive");
			break;
		/* ATMEL_PIO_DRVSTR_LO and 0 which is the default value at reset */
		default:
			seq_printf(s, "%s ", "low-drive");
		}
	}
}

static const struct pinconf_ops atmel_confops = {
	.pin_config_group_get	= atmel_conf_pin_config_group_get,
	.pin_config_group_set	= atmel_conf_pin_config_group_set,
	.pin_config_dbg_show	= atmel_conf_pin_config_dbg_show,
	.pin_config_set	        = atmel_conf_pin_config_set,
	.pin_config_get	        = atmel_conf_pin_config_get,
};

static struct pinctrl_desc atmel_pinctrl_desc = {
	.name		= "atmel_pinctrl",
	.confops	= &atmel_confops,
	.pctlops	= &atmel_pctlops,
	.pmxops		= &atmel_pmxops,
};

static int __maybe_unused atmel_pctrl_suspend(struct device *dev)
{
	struct atmel_pioctrl *atmel_pioctrl = dev_get_drvdata(dev);
	int i, j;

	/*
	 * For each bank, save IMR to restore it later and disable all GPIO
	 * interrupts excepting the ones marked as wakeup sources.
	 */
	for (i = 0; i < atmel_pioctrl->nbanks; i++) {
		atmel_pioctrl->pm_suspend_backup[i].imr =
			atmel_gpio_read(atmel_pioctrl, i, ATMEL_PIO_IMR);
		atmel_gpio_write(atmel_pioctrl, i, ATMEL_PIO_IDR,
				 ~atmel_pioctrl->pm_wakeup_sources[i]);
		atmel_pioctrl->pm_suspend_backup[i].odsr =
			atmel_gpio_read(atmel_pioctrl, i, ATMEL_PIO_ODSR);
		for (j = 0; j < ATMEL_PIO_NPINS_PER_BANK; j++) {
			atmel_gpio_write(atmel_pioctrl, i,
					 ATMEL_PIO_MSKR, BIT(j));
			atmel_pioctrl->pm_suspend_backup[i].cfgr[j] =
				atmel_gpio_read(atmel_pioctrl, i,
						ATMEL_PIO_CFGR);
		}
	}

	return 0;
}

static int __maybe_unused atmel_pctrl_resume(struct device *dev)
{
	struct atmel_pioctrl *atmel_pioctrl = dev_get_drvdata(dev);
	int i, j;

	for (i = 0; i < atmel_pioctrl->nbanks; i++) {
		atmel_gpio_write(atmel_pioctrl, i, ATMEL_PIO_IER,
				 atmel_pioctrl->pm_suspend_backup[i].imr);
		atmel_gpio_write(atmel_pioctrl, i, ATMEL_PIO_SODR,
				 atmel_pioctrl->pm_suspend_backup[i].odsr);
		for (j = 0; j < ATMEL_PIO_NPINS_PER_BANK; j++) {
			atmel_gpio_write(atmel_pioctrl, i,
					 ATMEL_PIO_MSKR, BIT(j));
			atmel_gpio_write(atmel_pioctrl, i, ATMEL_PIO_CFGR,
					 atmel_pioctrl->pm_suspend_backup[i].cfgr[j]);
		}
	}

	return 0;
}

static const struct dev_pm_ops atmel_pctrl_pm_ops = {
	SET_SYSTEM_SLEEP_PM_OPS(atmel_pctrl_suspend, atmel_pctrl_resume)
};

/*
 * The number of banks can be different from a SoC to another one.
 * We can have up to 16 banks.
 */
static const struct atmel_pioctrl_data atmel_sama5d2_pioctrl_data = {
	.nbanks			= 4,
	.last_bank_count	= ATMEL_PIO_NPINS_PER_BANK,
};

static const struct atmel_pioctrl_data microchip_sama7g5_pioctrl_data = {
	.nbanks			= 5,
	.last_bank_count	= 8, /* sama7g5 has only PE0 to PE7 */
	.slew_rate_support	= 1,
};

static const struct of_device_id atmel_pctrl_of_match[] = {
	{
		.compatible = "atmel,sama5d2-pinctrl",
		.data = &atmel_sama5d2_pioctrl_data,
	}, {
		.compatible = "microchip,sama7g5-pinctrl",
		.data = &microchip_sama7g5_pioctrl_data,
	}, {
		/* sentinel */
	}
};

static int atmel_pinctrl_probe(struct platform_device *pdev)
{
	struct device *dev = &pdev->dev;
	struct pinctrl_pin_desc	*pin_desc;
	const char **group_names;
	int i, ret;
	struct atmel_pioctrl *atmel_pioctrl;
	const struct atmel_pioctrl_data *atmel_pioctrl_data;

	atmel_pioctrl = devm_kzalloc(dev, sizeof(*atmel_pioctrl), GFP_KERNEL);
	if (!atmel_pioctrl)
		return -ENOMEM;
	atmel_pioctrl->dev = dev;
	atmel_pioctrl->node = dev->of_node;
	platform_set_drvdata(pdev, atmel_pioctrl);

	atmel_pioctrl_data = device_get_match_data(dev);
	if (!atmel_pioctrl_data)
		return dev_err_probe(dev, -ENODEV, "Invalid device data\n");

	atmel_pioctrl->nbanks = atmel_pioctrl_data->nbanks;
	atmel_pioctrl->npins = atmel_pioctrl->nbanks * ATMEL_PIO_NPINS_PER_BANK;
	/* if last bank has limited number of pins, adjust accordingly */
	if (atmel_pioctrl_data->last_bank_count != ATMEL_PIO_NPINS_PER_BANK) {
		atmel_pioctrl->npins -= ATMEL_PIO_NPINS_PER_BANK;
		atmel_pioctrl->npins += atmel_pioctrl_data->last_bank_count;
	}
	atmel_pioctrl->slew_rate_support = atmel_pioctrl_data->slew_rate_support;

	atmel_pioctrl->reg_base = devm_platform_ioremap_resource(pdev, 0);
	if (IS_ERR(atmel_pioctrl->reg_base))
		return PTR_ERR(atmel_pioctrl->reg_base);

	atmel_pioctrl->clk = devm_clk_get_enabled(dev, NULL);
	if (IS_ERR(atmel_pioctrl->clk))
		return dev_err_probe(dev, PTR_ERR(atmel_pioctrl->clk), "failed to get clock\n");

	atmel_pioctrl->pins = devm_kcalloc(dev,
					   atmel_pioctrl->npins,
					   sizeof(*atmel_pioctrl->pins),
					   GFP_KERNEL);
	if (!atmel_pioctrl->pins)
		return -ENOMEM;

	pin_desc = devm_kcalloc(dev, atmel_pioctrl->npins, sizeof(*pin_desc),
				GFP_KERNEL);
	if (!pin_desc)
		return -ENOMEM;
	atmel_pinctrl_desc.pins = pin_desc;
	atmel_pinctrl_desc.npins = atmel_pioctrl->npins;
	atmel_pinctrl_desc.num_custom_params = ARRAY_SIZE(atmel_custom_bindings);
	atmel_pinctrl_desc.custom_params = atmel_custom_bindings;

	/* One pin is one group since a pin can achieve all functions. */
	group_names = devm_kcalloc(dev,
				   atmel_pioctrl->npins, sizeof(*group_names),
				   GFP_KERNEL);
	if (!group_names)
		return -ENOMEM;
	atmel_pioctrl->group_names = group_names;

	atmel_pioctrl->groups = devm_kcalloc(&pdev->dev,
			atmel_pioctrl->npins, sizeof(*atmel_pioctrl->groups),
			GFP_KERNEL);
	if (!atmel_pioctrl->groups)
		return -ENOMEM;
	for (i = 0 ; i < atmel_pioctrl->npins; i++) {
		struct atmel_group *group = atmel_pioctrl->groups + i;
		unsigned int bank = ATMEL_PIO_BANK(i);
		unsigned int line = ATMEL_PIO_LINE(i);

		atmel_pioctrl->pins[i] = devm_kzalloc(dev,
				sizeof(**atmel_pioctrl->pins), GFP_KERNEL);
		if (!atmel_pioctrl->pins[i])
			return -ENOMEM;

		atmel_pioctrl->pins[i]->pin_id = i;
		atmel_pioctrl->pins[i]->bank = bank;
		atmel_pioctrl->pins[i]->line = line;

		pin_desc[i].number = i;
		/* Pin naming convention: P(bank_name)(bank_pin_number). */
		pin_desc[i].name = devm_kasprintf(&pdev->dev, GFP_KERNEL, "P%c%u",
						  bank + 'A', line);

		group->name = group_names[i] = pin_desc[i].name;
		group->pin = pin_desc[i].number;

		dev_dbg(dev, "pin_id=%u, bank=%u, line=%u", i, bank, line);
	}

	atmel_pioctrl->gpio_chip = &atmel_gpio_chip;
	atmel_pioctrl->gpio_chip->ngpio = atmel_pioctrl->npins;
	atmel_pioctrl->gpio_chip->label = dev_name(dev);
	atmel_pioctrl->gpio_chip->parent = dev;
	atmel_pioctrl->gpio_chip->names = atmel_pioctrl->group_names;
	atmel_pioctrl->gpio_chip->set_config = gpiochip_generic_config;

	atmel_pioctrl->pm_wakeup_sources = devm_kcalloc(dev,
			atmel_pioctrl->nbanks,
			sizeof(*atmel_pioctrl->pm_wakeup_sources),
			GFP_KERNEL);
	if (!atmel_pioctrl->pm_wakeup_sources)
		return -ENOMEM;

	atmel_pioctrl->pm_suspend_backup = devm_kcalloc(dev,
			atmel_pioctrl->nbanks,
			sizeof(*atmel_pioctrl->pm_suspend_backup),
			GFP_KERNEL);
	if (!atmel_pioctrl->pm_suspend_backup)
		return -ENOMEM;

	atmel_pioctrl->irqs = devm_kcalloc(dev,
					   atmel_pioctrl->nbanks,
					   sizeof(*atmel_pioctrl->irqs),
					   GFP_KERNEL);
	if (!atmel_pioctrl->irqs)
		return -ENOMEM;

	/* There is one controller but each bank has its own irq line. */
	for (i = 0; i < atmel_pioctrl->nbanks; i++) {
		ret = platform_get_irq(pdev, i);
		if (ret < 0) {
			dev_dbg(dev, "missing irq resource for group %c\n",
				'A' + i);
			return ret;
		}
		atmel_pioctrl->irqs[i] = ret;
		irq_set_chained_handler_and_data(ret, atmel_gpio_irq_handler, atmel_pioctrl);
		dev_dbg(dev, "bank %i: irq=%d\n", i, ret);
	}

	atmel_pioctrl->irq_domain = irq_domain_add_linear(dev->of_node,
			atmel_pioctrl->gpio_chip->ngpio,
			&irq_domain_simple_ops, NULL);
<<<<<<< HEAD
	if (!atmel_pioctrl->irq_domain) {
		dev_err(dev, "can't add the irq domain\n");
		return -ENODEV;
	}
=======
	if (!atmel_pioctrl->irq_domain)
		return dev_err_probe(dev, -ENODEV, "can't add the irq domain\n");
	atmel_pioctrl->irq_domain->name = "atmel gpio";
>>>>>>> b7badd75

	for (i = 0; i < atmel_pioctrl->npins; i++) {
		int irq = irq_create_mapping(atmel_pioctrl->irq_domain, i);

		irq_set_chip_and_handler(irq, &atmel_gpio_irq_chip,
					 handle_simple_irq);
		irq_set_chip_data(irq, atmel_pioctrl);
		dev_dbg(dev,
			"atmel gpio irq domain: hwirq: %d, linux irq: %d\n",
			i, irq);
	}

	atmel_pioctrl->pinctrl_dev = devm_pinctrl_register(&pdev->dev,
							   &atmel_pinctrl_desc,
							   atmel_pioctrl);
	if (IS_ERR(atmel_pioctrl->pinctrl_dev)) {
		ret = PTR_ERR(atmel_pioctrl->pinctrl_dev);
		dev_err(dev, "pinctrl registration failed\n");
		goto irq_domain_remove_error;
	}

	ret = gpiochip_add_data(atmel_pioctrl->gpio_chip, atmel_pioctrl);
	if (ret) {
		dev_err(dev, "failed to add gpiochip\n");
		goto irq_domain_remove_error;
	}

	ret = gpiochip_add_pin_range(atmel_pioctrl->gpio_chip, dev_name(dev),
				     0, 0, atmel_pioctrl->gpio_chip->ngpio);
	if (ret) {
		dev_err(dev, "failed to add gpio pin range\n");
		goto gpiochip_add_pin_range_error;
	}

	dev_info(&pdev->dev, "atmel pinctrl initialized\n");

	return 0;

gpiochip_add_pin_range_error:
	gpiochip_remove(atmel_pioctrl->gpio_chip);

irq_domain_remove_error:
	irq_domain_remove(atmel_pioctrl->irq_domain);

	return ret;
}

static struct platform_driver atmel_pinctrl_driver = {
	.driver = {
		.name = "pinctrl-at91-pio4",
		.of_match_table = atmel_pctrl_of_match,
		.pm = &atmel_pctrl_pm_ops,
		.suppress_bind_attrs = true,
	},
	.probe = atmel_pinctrl_probe,
};
builtin_platform_driver(atmel_pinctrl_driver);<|MERGE_RESOLUTION|>--- conflicted
+++ resolved
@@ -1197,16 +1197,8 @@
 	atmel_pioctrl->irq_domain = irq_domain_add_linear(dev->of_node,
 			atmel_pioctrl->gpio_chip->ngpio,
 			&irq_domain_simple_ops, NULL);
-<<<<<<< HEAD
-	if (!atmel_pioctrl->irq_domain) {
-		dev_err(dev, "can't add the irq domain\n");
-		return -ENODEV;
-	}
-=======
 	if (!atmel_pioctrl->irq_domain)
 		return dev_err_probe(dev, -ENODEV, "can't add the irq domain\n");
-	atmel_pioctrl->irq_domain->name = "atmel gpio";
->>>>>>> b7badd75
 
 	for (i = 0; i < atmel_pioctrl->npins; i++) {
 		int irq = irq_create_mapping(atmel_pioctrl->irq_domain, i);
