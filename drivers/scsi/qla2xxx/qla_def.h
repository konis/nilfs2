/* SPDX-License-Identifier: GPL-2.0-only */
/*
 * QLogic Fibre Channel HBA Driver
 * Copyright (c)  2003-2014 QLogic Corporation
 */
#ifndef __QLA_DEF_H
#define __QLA_DEF_H

#include <linux/kernel.h>
#include <linux/init.h>
#include <linux/types.h>
#include <linux/module.h>
#include <linux/list.h>
#include <linux/pci.h>
#include <linux/dma-mapping.h>
#include <linux/sched.h>
#include <linux/slab.h>
#include <linux/dmapool.h>
#include <linux/mempool.h>
#include <linux/spinlock.h>
#include <linux/completion.h>
#include <linux/interrupt.h>
#include <linux/workqueue.h>
#include <linux/firmware.h>
#include <linux/mutex.h>
#include <linux/btree.h>

#include <scsi/scsi.h>
#include <scsi/scsi_host.h>
#include <scsi/scsi_device.h>
#include <scsi/scsi_cmnd.h>
#include <scsi/scsi_transport_fc.h>
#include <scsi/scsi_bsg_fc.h>

#include <uapi/scsi/fc/fc_els.h>

#define QLA_DFS_DEFINE_DENTRY(_debugfs_file_name) \
	struct dentry *dfs_##_debugfs_file_name
#define QLA_DFS_ROOT_DEFINE_DENTRY(_debugfs_file_name) \
	struct dentry *qla_dfs_##_debugfs_file_name

/* Big endian Fibre Channel S_ID (source ID) or D_ID (destination ID). */
typedef struct {
	uint8_t domain;
	uint8_t area;
	uint8_t al_pa;
} be_id_t;

/* Little endian Fibre Channel S_ID (source ID) or D_ID (destination ID). */
typedef struct {
	uint8_t al_pa;
	uint8_t area;
	uint8_t domain;
} le_id_t;

/*
 * 24 bit port ID type definition.
 */
typedef union {
	uint32_t b24 : 24;
	struct {
#ifdef __BIG_ENDIAN
		uint8_t domain;
		uint8_t area;
		uint8_t al_pa;
#elif defined(__LITTLE_ENDIAN)
		uint8_t al_pa;
		uint8_t area;
		uint8_t domain;
#else
#error "__BIG_ENDIAN or __LITTLE_ENDIAN must be defined!"
#endif
		uint8_t rsvd_1;
	} b;
} port_id_t;
#define INVALID_PORT_ID	0xFFFFFF

#include "qla_bsg.h"
#include "qla_dsd.h"
#include "qla_nx.h"
#include "qla_nx2.h"
#include "qla_nvme.h"
#define QLA2XXX_DRIVER_NAME	"qla2xxx"
#define QLA2XXX_APIDEV		"ql2xapidev"
#define QLA2XXX_MANUFACTURER	"Marvell Semiconductor, Inc."

/*
 * We have MAILBOX_REGISTER_COUNT sized arrays in a few places,
 * but that's fine as we don't look at the last 24 ones for
 * ISP2100 HBAs.
 */
#define MAILBOX_REGISTER_COUNT_2100	8
#define MAILBOX_REGISTER_COUNT_2200	24
#define MAILBOX_REGISTER_COUNT		32

#define QLA2200A_RISC_ROM_VER	4
#define FPM_2300		6
#define FPM_2310		7

#include "qla_settings.h"

#define MODE_DUAL (MODE_TARGET | MODE_INITIATOR)

/*
 * Data bit definitions
 */
#define BIT_0	0x1
#define BIT_1	0x2
#define BIT_2	0x4
#define BIT_3	0x8
#define BIT_4	0x10
#define BIT_5	0x20
#define BIT_6	0x40
#define BIT_7	0x80
#define BIT_8	0x100
#define BIT_9	0x200
#define BIT_10	0x400
#define BIT_11	0x800
#define BIT_12	0x1000
#define BIT_13	0x2000
#define BIT_14	0x4000
#define BIT_15	0x8000
#define BIT_16	0x10000
#define BIT_17	0x20000
#define BIT_18	0x40000
#define BIT_19	0x80000
#define BIT_20	0x100000
#define BIT_21	0x200000
#define BIT_22	0x400000
#define BIT_23	0x800000
#define BIT_24	0x1000000
#define BIT_25	0x2000000
#define BIT_26	0x4000000
#define BIT_27	0x8000000
#define BIT_28	0x10000000
#define BIT_29	0x20000000
#define BIT_30	0x40000000
#define BIT_31	0x80000000

#define LSB(x)	((uint8_t)(x))
#define MSB(x)	((uint8_t)((uint16_t)(x) >> 8))

#define LSW(x)	((uint16_t)(x))
#define MSW(x)	((uint16_t)((uint32_t)(x) >> 16))

#define LSD(x)	((uint32_t)((uint64_t)(x)))
#define MSD(x)	((uint32_t)((((uint64_t)(x)) >> 16) >> 16))

static inline uint32_t make_handle(uint16_t x, uint16_t y)
{
	return ((uint32_t)x << 16) | y;
}

/*
 * I/O register
*/

static inline u8 rd_reg_byte(const volatile u8 __iomem *addr)
{
	return readb(addr);
}

static inline u16 rd_reg_word(const volatile __le16 __iomem *addr)
{
	return readw(addr);
}

static inline u32 rd_reg_dword(const volatile __le32 __iomem *addr)
{
	return readl(addr);
}

static inline u8 rd_reg_byte_relaxed(const volatile u8 __iomem *addr)
{
	return readb_relaxed(addr);
}

static inline u16 rd_reg_word_relaxed(const volatile __le16 __iomem *addr)
{
	return readw_relaxed(addr);
}

static inline u32 rd_reg_dword_relaxed(const volatile __le32 __iomem *addr)
{
	return readl_relaxed(addr);
}

static inline void wrt_reg_byte(volatile u8 __iomem *addr, u8 data)
{
	return writeb(data, addr);
}

static inline void wrt_reg_word(volatile __le16 __iomem *addr, u16 data)
{
	return writew(data, addr);
}

static inline void wrt_reg_dword(volatile __le32 __iomem *addr, u32 data)
{
	return writel(data, addr);
}

/*
 * ISP83XX specific remote register addresses
 */
#define QLA83XX_LED_PORT0			0x00201320
#define QLA83XX_LED_PORT1			0x00201328
#define QLA83XX_IDC_DEV_STATE		0x22102384
#define QLA83XX_IDC_MAJOR_VERSION	0x22102380
#define QLA83XX_IDC_MINOR_VERSION	0x22102398
#define QLA83XX_IDC_DRV_PRESENCE	0x22102388
#define QLA83XX_IDC_DRIVER_ACK		0x2210238c
#define QLA83XX_IDC_CONTROL			0x22102390
#define QLA83XX_IDC_AUDIT			0x22102394
#define QLA83XX_IDC_LOCK_RECOVERY	0x2210239c
#define QLA83XX_DRIVER_LOCKID		0x22102104
#define QLA83XX_DRIVER_LOCK			0x8111c028
#define QLA83XX_DRIVER_UNLOCK		0x8111c02c
#define QLA83XX_FLASH_LOCKID		0x22102100
#define QLA83XX_FLASH_LOCK			0x8111c010
#define QLA83XX_FLASH_UNLOCK		0x8111c014
#define QLA83XX_DEV_PARTINFO1		0x221023e0
#define QLA83XX_DEV_PARTINFO2		0x221023e4
#define QLA83XX_FW_HEARTBEAT		0x221020b0
#define QLA83XX_PEG_HALT_STATUS1	0x221020a8
#define QLA83XX_PEG_HALT_STATUS2	0x221020ac

/* 83XX: Macros defining 8200 AEN Reason codes */
#define IDC_DEVICE_STATE_CHANGE BIT_0
#define IDC_PEG_HALT_STATUS_CHANGE BIT_1
#define IDC_NIC_FW_REPORTED_FAILURE BIT_2
#define IDC_HEARTBEAT_FAILURE BIT_3

/* 83XX: Macros defining 8200 AEN Error-levels */
#define ERR_LEVEL_NON_FATAL 0x1
#define ERR_LEVEL_RECOVERABLE_FATAL 0x2
#define ERR_LEVEL_UNRECOVERABLE_FATAL 0x4

/* 83XX: Macros for IDC Version */
#define QLA83XX_SUPP_IDC_MAJOR_VERSION 0x01
#define QLA83XX_SUPP_IDC_MINOR_VERSION 0x0

/* 83XX: Macros for scheduling dpc tasks */
#define QLA83XX_NIC_CORE_RESET 0x1
#define QLA83XX_IDC_STATE_HANDLER 0x2
#define QLA83XX_NIC_CORE_UNRECOVERABLE 0x3

/* 83XX: Macros for defining IDC-Control bits */
#define QLA83XX_IDC_RESET_DISABLED BIT_0
#define QLA83XX_IDC_GRACEFUL_RESET BIT_1

/* 83XX: Macros for different timeouts */
#define QLA83XX_IDC_INITIALIZATION_TIMEOUT 30
#define QLA83XX_IDC_RESET_ACK_TIMEOUT 10
#define QLA83XX_MAX_LOCK_RECOVERY_WAIT (2 * HZ)

/* 83XX: Macros for defining class in DEV-Partition Info register */
#define QLA83XX_CLASS_TYPE_NONE		0x0
#define QLA83XX_CLASS_TYPE_NIC		0x1
#define QLA83XX_CLASS_TYPE_FCOE		0x2
#define QLA83XX_CLASS_TYPE_ISCSI	0x3

/* 83XX: Macros for IDC Lock-Recovery stages */
#define IDC_LOCK_RECOVERY_STAGE1	0x1 /* Stage1: Intent for
					     * lock-recovery
					     */
#define IDC_LOCK_RECOVERY_STAGE2	0x2 /* Stage2: Perform lock-recovery */

/* 83XX: Macros for IDC Audit type */
#define IDC_AUDIT_TIMESTAMP		0x0 /* IDC-AUDIT: Record timestamp of
					     * dev-state change to NEED-RESET
					     * or NEED-QUIESCENT
					     */
#define IDC_AUDIT_COMPLETION		0x1 /* IDC-AUDIT: Record duration of
					     * reset-recovery completion is
					     * second
					     */
/* ISP2031: Values for laser on/off */
#define PORT_0_2031	0x00201340
#define PORT_1_2031	0x00201350
#define LASER_ON_2031	0x01800100
#define LASER_OFF_2031	0x01800180

/*
 * The ISP2312 v2 chip cannot access the FLASH/GPIO registers via MMIO in an
 * 133Mhz slot.
 */
#define RD_REG_WORD_PIO(addr)		(inw((unsigned long)addr))
#define WRT_REG_WORD_PIO(addr, data)	(outw(data, (unsigned long)addr))

/*
 * Fibre Channel device definitions.
 */
#define WWN_SIZE		8	/* Size of WWPN, WWN & WWNN */
#define MAX_FIBRE_DEVICES_2100	512
#define MAX_FIBRE_DEVICES_2400	2048
#define MAX_FIBRE_DEVICES_LOOP	128
#define MAX_FIBRE_DEVICES_MAX	MAX_FIBRE_DEVICES_2400
#define LOOPID_MAP_SIZE		(ha->max_fibre_devices)
#define MAX_FIBRE_LUNS  	0xFFFF
#define	MAX_HOST_COUNT		16

/*
 * Host adapter default definitions.
 */
#define MAX_BUSES		1  /* We only have one bus today */
#define MIN_LUNS		8
#define MAX_LUNS		MAX_FIBRE_LUNS
#define MAX_CMDS_PER_LUN	255

/*
 * Fibre Channel device definitions.
 */
#define SNS_LAST_LOOP_ID_2100	0xfe
#define SNS_LAST_LOOP_ID_2300	0x7ff

#define LAST_LOCAL_LOOP_ID	0x7d
#define SNS_FL_PORT		0x7e
#define FABRIC_CONTROLLER	0x7f
#define SIMPLE_NAME_SERVER	0x80
#define SNS_FIRST_LOOP_ID	0x81
#define MANAGEMENT_SERVER	0xfe
#define BROADCAST		0xff

/*
 * There is no correspondence between an N-PORT id and an AL_PA.  Therefore the
 * valid range of an N-PORT id is 0 through 0x7ef.
 */
#define NPH_LAST_HANDLE		0x7ee
#define NPH_MGMT_SERVER		0x7ef		/*  FFFFEF */
#define NPH_SNS			0x7fc		/*  FFFFFC */
#define NPH_FABRIC_CONTROLLER	0x7fd		/*  FFFFFD */
#define NPH_F_PORT		0x7fe		/*  FFFFFE */
#define NPH_IP_BROADCAST	0x7ff		/*  FFFFFF */

#define NPH_SNS_LID(ha)	(IS_FWI2_CAPABLE(ha) ? NPH_SNS : SIMPLE_NAME_SERVER)

#define MAX_CMDSZ	16		/* SCSI maximum CDB size. */
#include "qla_fw.h"

struct name_list_extended {
	struct get_name_list_extended *l;
	dma_addr_t		ldma;
	struct list_head	fcports;
	u32			size;
	u8			sent;
};

struct qla_nvme_fc_rjt {
	struct fcnvme_ls_rjt *c;
	dma_addr_t  cdma;
	u16 size;
};

struct els_reject {
	struct fc_els_ls_rjt *c;
	dma_addr_t  cdma;
	u16 size;
};

/*
 * Timeout timer counts in seconds
 */
#define PORT_RETRY_TIME			1
#define LOOP_DOWN_TIMEOUT		60
#define LOOP_DOWN_TIME			255	/* 240 */
#define	LOOP_DOWN_RESET			(LOOP_DOWN_TIME - 30)

#define DEFAULT_OUTSTANDING_COMMANDS	4096
#define MIN_OUTSTANDING_COMMANDS	128

/* ISP request and response entry counts (37-65535) */
#define REQUEST_ENTRY_CNT_2100		128	/* Number of request entries. */
#define REQUEST_ENTRY_CNT_2200		2048	/* Number of request entries. */
#define REQUEST_ENTRY_CNT_24XX		2048	/* Number of request entries. */
#define REQUEST_ENTRY_CNT_83XX		8192	/* Number of request entries. */
#define RESPONSE_ENTRY_CNT_83XX		4096	/* Number of response entries.*/
#define RESPONSE_ENTRY_CNT_2100		64	/* Number of response entries.*/
#define RESPONSE_ENTRY_CNT_2300		512	/* Number of response entries.*/
#define RESPONSE_ENTRY_CNT_MQ		128	/* Number of response entries.*/
#define ATIO_ENTRY_CNT_24XX		4096	/* Number of ATIO entries. */
#define RESPONSE_ENTRY_CNT_FX00		256     /* Number of response entries.*/
#define FW_DEF_EXCHANGES_CNT 2048
#define FW_MAX_EXCHANGES_CNT (32 * 1024)
#define REDUCE_EXCHANGES_CNT  (8 * 1024)

#define SET_DID_STATUS(stat_var, status) (stat_var = status << 16)

struct req_que;
struct qla_tgt_sess;

struct qla_buf_dsc {
	u16 tag;
#define TAG_FREED 0xffff
	void *buf;
	dma_addr_t buf_dma;
};

/*
 * SCSI Request Block
 */
struct srb_cmd {
	struct scsi_cmnd *cmd;		/* Linux SCSI command pkt */
	uint32_t request_sense_length;
	uint32_t fw_sense_length;
	uint8_t *request_sense_ptr;
	struct crc_context *crc_ctx;
	struct ct6_dsd ct6_ctx;
	struct qla_buf_dsc buf_dsc;
};

/*
 * SRB flag definitions
 */
#define SRB_DMA_VALID			BIT_0	/* Command sent to ISP */
#define SRB_GOT_BUF			BIT_1
#define SRB_FCP_CMND_DMA_VALID		BIT_12	/* DIF: DSD List valid */
#define SRB_CRC_CTX_DMA_VALID		BIT_2	/* DIF: context DMA valid */
#define SRB_CRC_PROT_DMA_VALID		BIT_4	/* DIF: prot DMA valid */
#define SRB_CRC_CTX_DSD_VALID		BIT_5	/* DIF: dsd_list valid */
#define SRB_WAKEUP_ON_COMP		BIT_6
#define SRB_DIF_BUNDL_DMA_VALID		BIT_7   /* DIF: DMA list valid */
#define SRB_EDIF_CLEANUP_DELETE		BIT_9

/* To identify if a srb is of T10-CRC type. @sp => srb_t pointer */
#define IS_PROT_IO(sp)	(sp->flags & SRB_CRC_CTX_DSD_VALID)
#define ISP_REG16_DISCONNECT 0xFFFF

static inline le_id_t be_id_to_le(be_id_t id)
{
	le_id_t res;

	res.domain = id.domain;
	res.area   = id.area;
	res.al_pa  = id.al_pa;

	return res;
}

static inline be_id_t le_id_to_be(le_id_t id)
{
	be_id_t res;

	res.domain = id.domain;
	res.area   = id.area;
	res.al_pa  = id.al_pa;

	return res;
}

static inline port_id_t be_to_port_id(be_id_t id)
{
	port_id_t res;

	res.b.domain = id.domain;
	res.b.area   = id.area;
	res.b.al_pa  = id.al_pa;
	res.b.rsvd_1 = 0;

	return res;
}

static inline be_id_t port_id_to_be_id(port_id_t port_id)
{
	be_id_t res;

	res.domain = port_id.b.domain;
	res.area   = port_id.b.area;
	res.al_pa  = port_id.b.al_pa;

	return res;
}

struct tmf_arg {
	struct list_head tmf_elem;
	struct qla_qpair *qpair;
	struct fc_port *fcport;
	struct scsi_qla_host *vha;
	u64 lun;
	u32 flags;
	uint8_t modifier;
};

struct els_logo_payload {
	uint8_t opcode;
	uint8_t rsvd[3];
	uint8_t s_id[3];
	uint8_t rsvd1[1];
	uint8_t wwpn[WWN_SIZE];
};

struct els_plogi_payload {
	uint8_t opcode;
	uint8_t rsvd[3];
	__be32	data[112 / 4];
};

struct ct_arg {
	void		*iocb;
	u16		nport_handle;
	dma_addr_t	req_dma;
	dma_addr_t	rsp_dma;
	u32		req_size;
	u32		rsp_size;
	u32		req_allocated_size;
	u32		rsp_allocated_size;
	void		*req;
	void		*rsp;
	port_id_t	id;
};

struct qla_nvme_lsrjt_pt_arg {
	struct fc_port *fcport;
	u8 opcode;
	u8 vp_idx;
	u8 reason;
	u8 explanation;
	__le16 nport_handle;
	u16 control_flags;
	__le16 ox_id;
	__le32 xchg_address;
	u32 tx_byte_count, rx_byte_count;
	dma_addr_t tx_addr, rx_addr;
};

/*
 * SRB extensions.
 */
struct srb_iocb {
	union {
		struct {
			uint16_t flags;
#define SRB_LOGIN_RETRIED	BIT_0
#define SRB_LOGIN_COND_PLOGI	BIT_1
#define SRB_LOGIN_SKIP_PRLI	BIT_2
#define SRB_LOGIN_NVME_PRLI	BIT_3
#define SRB_LOGIN_PRLI_ONLY	BIT_4
#define SRB_LOGIN_FCSP		BIT_5
			uint16_t data[2];
			u32 iop[2];
		} logio;
		struct {
#define ELS_DCMD_TIMEOUT 20
#define ELS_DCMD_LOGO 0x5
			uint32_t flags;
			uint32_t els_cmd;
			struct completion comp;
			struct els_logo_payload *els_logo_pyld;
			dma_addr_t els_logo_pyld_dma;
		} els_logo;
		struct els_plogi {
#define ELS_DCMD_PLOGI 0x3
			uint32_t flags;
			uint32_t els_cmd;
			struct completion comp;
			struct els_plogi_payload *els_plogi_pyld;
			struct els_plogi_payload *els_resp_pyld;
			u32 tx_size;
			u32 rx_size;
			dma_addr_t els_plogi_pyld_dma;
			dma_addr_t els_resp_pyld_dma;
			__le32	fw_status[3];
			__le16	comp_status;
			__le16	len;
		} els_plogi;
		struct {
			/*
			 * Values for flags field below are as
			 * defined in tsk_mgmt_entry struct
			 * for control_flags field in qla_fw.h.
			 */
			uint64_t lun;
			uint32_t flags;
			uint32_t data;
			struct completion comp;
			__le16 comp_status;

			uint8_t modifier;
			uint8_t vp_index;
			uint16_t loop_id;
		} tmf;
		struct {
#define SRB_FXDISC_REQ_DMA_VALID	BIT_0
#define SRB_FXDISC_RESP_DMA_VALID	BIT_1
#define SRB_FXDISC_REQ_DWRD_VALID	BIT_2
#define SRB_FXDISC_RSP_DWRD_VALID	BIT_3
#define FXDISC_TIMEOUT 20
			uint8_t flags;
			uint32_t req_len;
			uint32_t rsp_len;
			void *req_addr;
			void *rsp_addr;
			dma_addr_t req_dma_handle;
			dma_addr_t rsp_dma_handle;
			__le32 adapter_id;
			__le32 adapter_id_hi;
			__le16 req_func_type;
			__le32 req_data;
			__le32 req_data_extra;
			__le32 result;
			__le32 seq_number;
			__le16 fw_flags;
			struct completion fxiocb_comp;
			__le32 reserved_0;
			uint8_t reserved_1;
		} fxiocb;
		struct {
			uint32_t cmd_hndl;
			__le16 comp_status;
			__le16 req_que_no;
			struct completion comp;
		} abt;
		struct ct_arg ctarg;
#define MAX_IOCB_MB_REG 28
#define SIZEOF_IOCB_MB_REG (MAX_IOCB_MB_REG * sizeof(uint16_t))
		struct {
			u16 in_mb[MAX_IOCB_MB_REG];	/* from FW */
			u16 out_mb[MAX_IOCB_MB_REG];	/* to FW */
			void *out, *in;
			dma_addr_t out_dma, in_dma;
			struct completion comp;
			int rc;
		} mbx;
		struct {
			struct imm_ntfy_from_isp *ntfy;
		} nack;
		struct {
			__le16 comp_status;
			__le16 rsp_pyld_len;
			uint8_t	aen_op;
			void *desc;

			/* These are only used with ls4 requests */
			__le32 cmd_len;
			__le32 rsp_len;
			dma_addr_t cmd_dma;
			dma_addr_t rsp_dma;
			enum nvmefc_fcp_datadir dir;
			uint32_t dl;
			uint32_t timeout_sec;
			__le32 exchange_address;
			__le16 nport_handle;
			__le16 ox_id;
			struct	list_head   entry;
		} nvme;
		struct {
			u16 cmd;
			u16 vp_index;
		} ctrlvp;
		struct {
			struct edif_sa_ctl	*sa_ctl;
			struct qla_sa_update_frame sa_frame;
		} sa_update;
	} u;

	struct timer_list timer;
	void (*timeout)(void *);
};

/* Values for srb_ctx type */
#define SRB_LOGIN_CMD	1
#define SRB_LOGOUT_CMD	2
#define SRB_ELS_CMD_RPT 3
#define SRB_ELS_CMD_HST 4
#define SRB_CT_CMD	5
#define SRB_ADISC_CMD	6
#define SRB_TM_CMD	7
#define SRB_SCSI_CMD	8
#define SRB_BIDI_CMD	9
#define SRB_FXIOCB_DCMD	10
#define SRB_FXIOCB_BCMD	11
#define SRB_ABT_CMD	12
#define SRB_ELS_DCMD	13
#define SRB_MB_IOCB	14
#define SRB_CT_PTHRU_CMD 15
#define SRB_NACK_PLOGI	16
#define SRB_NACK_PRLI	17
#define SRB_NACK_LOGO	18
#define SRB_NVME_CMD	19
#define SRB_NVME_LS	20
#define SRB_PRLI_CMD	21
#define SRB_CTRL_VP	22
#define SRB_PRLO_CMD	23
#define SRB_SA_UPDATE	25
#define SRB_ELS_CMD_HST_NOLOGIN 26
#define SRB_SA_REPLACE	27
#define SRB_MARKER	28

struct qla_els_pt_arg {
	u8 els_opcode;
	u8 vp_idx;
	__le16 nport_handle;
	u16 control_flags, ox_id;
	__le32 rx_xchg_address;
	port_id_t did, sid;
	u32 tx_len, tx_byte_count, rx_len, rx_byte_count;
	dma_addr_t tx_addr, rx_addr;

};

enum {
	TYPE_SRB,
	TYPE_TGT_CMD,
	TYPE_TGT_TMCMD,		/* task management */
};

struct iocb_resource {
	u8 res_type;
	u8  exch_cnt;
	u16 iocb_cnt;
};

struct bsg_cmd {
	struct bsg_job *bsg_job;
	union {
		struct qla_els_pt_arg els_arg;
	} u;
};

typedef struct srb {
	/*
	 * Do not move cmd_type field, it needs to
	 * line up with qla_tgt_cmd->cmd_type
	 */
	uint8_t cmd_type;
	uint8_t pad[3];
	struct iocb_resource iores;
	struct kref cmd_kref;	/* need to migrate ref_count over to this */
	void *priv;
	struct fc_port *fcport;
	struct scsi_qla_host *vha;
	unsigned int start_timer:1;
	unsigned int abort:1;
	unsigned int aborted:1;
	unsigned int completed:1;
	unsigned int unsol_rsp:1;

	uint32_t handle;
	uint16_t flags;
	uint16_t type;
	const char *name;
	int iocbs;
	struct qla_qpair *qpair;
	struct srb *cmd_sp;
	struct list_head elem;
	u32 gen1;	/* scratch */
	u32 gen2;	/* scratch */
	int rc;
	int retry_count;
	struct completion *comp;
	union {
		struct srb_iocb iocb_cmd;
		struct bsg_job *bsg_job;
		struct srb_cmd scmd;
		struct bsg_cmd bsg_cmd;
	} u;
	struct {
		bool remapped;
		struct {
			dma_addr_t dma;
			void *buf;
			uint len;
		} req;
		struct {
			dma_addr_t dma;
			void *buf;
			uint len;
		} rsp;
	} remap;
	/*
	 * Report completion status @res and call sp_put(@sp). @res is
	 * an NVMe status code, a SCSI result (e.g. DID_OK << 16) or a
	 * QLA_* status value.
	 */
	void (*done)(struct srb *sp, int res);
	/* Stop the timer and free @sp. Only used by the FCP code. */
	void (*free)(struct srb *sp);
	/*
	 * Call nvme_private->fd->done() and free @sp. Only used by the NVMe
	 * code.
	 */
	void (*put_fn)(struct kref *kref);

	/*
	 * Report completion for asynchronous commands.
	 */
	void (*async_done)(struct srb *sp, int res);
} srb_t;

#define GET_CMD_SP(sp) (sp->u.scmd.cmd)

#define GET_CMD_SENSE_LEN(sp) \
	(sp->u.scmd.request_sense_length)
#define SET_CMD_SENSE_LEN(sp, len) \
	(sp->u.scmd.request_sense_length = len)
#define GET_CMD_SENSE_PTR(sp) \
	(sp->u.scmd.request_sense_ptr)
#define SET_CMD_SENSE_PTR(sp, ptr) \
	(sp->u.scmd.request_sense_ptr = ptr)
#define GET_FW_SENSE_LEN(sp) \
	(sp->u.scmd.fw_sense_length)
#define SET_FW_SENSE_LEN(sp, len) \
	(sp->u.scmd.fw_sense_length = len)

struct msg_echo_lb {
	dma_addr_t send_dma;
	dma_addr_t rcv_dma;
	uint16_t req_sg_cnt;
	uint16_t rsp_sg_cnt;
	uint16_t options;
	uint32_t transfer_size;
	uint32_t iteration_count;
};

/*
 * ISP I/O Register Set structure definitions.
 */
struct device_reg_2xxx {
	__le16	flash_address; 	/* Flash BIOS address */
	__le16	flash_data;		/* Flash BIOS data */
	__le16	unused_1[1];		/* Gap */
	__le16	ctrl_status;		/* Control/Status */
#define CSR_FLASH_64K_BANK	BIT_3	/* Flash upper 64K bank select */
#define CSR_FLASH_ENABLE	BIT_1	/* Flash BIOS Read/Write enable */
#define CSR_ISP_SOFT_RESET	BIT_0	/* ISP soft reset */

	__le16	ictrl;			/* Interrupt control */
#define ICR_EN_INT		BIT_15	/* ISP enable interrupts. */
#define ICR_EN_RISC		BIT_3	/* ISP enable RISC interrupts. */

	__le16	istatus;		/* Interrupt status */
#define ISR_RISC_INT		BIT_3	/* RISC interrupt */

	__le16	semaphore;		/* Semaphore */
	__le16	nvram;			/* NVRAM register. */
#define NVR_DESELECT		0
#define NVR_BUSY		BIT_15
#define NVR_WRT_ENABLE		BIT_14	/* Write enable */
#define NVR_PR_ENABLE		BIT_13	/* Protection register enable */
#define NVR_DATA_IN		BIT_3
#define NVR_DATA_OUT		BIT_2
#define NVR_SELECT		BIT_1
#define NVR_CLOCK		BIT_0

#define NVR_WAIT_CNT		20000

	union {
		struct {
			__le16	mailbox0;
			__le16	mailbox1;
			__le16	mailbox2;
			__le16	mailbox3;
			__le16	mailbox4;
			__le16	mailbox5;
			__le16	mailbox6;
			__le16	mailbox7;
			__le16	unused_2[59];	/* Gap */
		} __attribute__((packed)) isp2100;
		struct {
						/* Request Queue */
			__le16	req_q_in;	/*  In-Pointer */
			__le16	req_q_out;	/*  Out-Pointer */
						/* Response Queue */
			__le16	rsp_q_in;	/*  In-Pointer */
			__le16	rsp_q_out;	/*  Out-Pointer */

						/* RISC to Host Status */
			__le32	host_status;
#define HSR_RISC_INT		BIT_15	/* RISC interrupt */
#define HSR_RISC_PAUSED		BIT_8	/* RISC Paused */

					/* Host to Host Semaphore */
			__le16	host_semaphore;
			__le16	unused_3[17];	/* Gap */
			__le16	mailbox0;
			__le16	mailbox1;
			__le16	mailbox2;
			__le16	mailbox3;
			__le16	mailbox4;
			__le16	mailbox5;
			__le16	mailbox6;
			__le16	mailbox7;
			__le16	mailbox8;
			__le16	mailbox9;
			__le16	mailbox10;
			__le16	mailbox11;
			__le16	mailbox12;
			__le16	mailbox13;
			__le16	mailbox14;
			__le16	mailbox15;
			__le16	mailbox16;
			__le16	mailbox17;
			__le16	mailbox18;
			__le16	mailbox19;
			__le16	mailbox20;
			__le16	mailbox21;
			__le16	mailbox22;
			__le16	mailbox23;
			__le16	mailbox24;
			__le16	mailbox25;
			__le16	mailbox26;
			__le16	mailbox27;
			__le16	mailbox28;
			__le16	mailbox29;
			__le16	mailbox30;
			__le16	mailbox31;
			__le16	fb_cmd;
			__le16	unused_4[10];	/* Gap */
		} __attribute__((packed)) isp2300;
	} u;

	__le16	fpm_diag_config;
	__le16	unused_5[0x4];		/* Gap */
	__le16	risc_hw;
	__le16	unused_5_1;		/* Gap */
	__le16	pcr;			/* Processor Control Register. */
	__le16	unused_6[0x5];		/* Gap */
	__le16	mctr;			/* Memory Configuration and Timing. */
	__le16	unused_7[0x3];		/* Gap */
	__le16	fb_cmd_2100;		/* Unused on 23XX */
	__le16	unused_8[0x3];		/* Gap */
	__le16	hccr;			/* Host command & control register. */
#define HCCR_HOST_INT		BIT_7	/* Host interrupt bit */
#define HCCR_RISC_PAUSE		BIT_5	/* Pause mode bit */
					/* HCCR commands */
#define HCCR_RESET_RISC		0x1000	/* Reset RISC */
#define HCCR_PAUSE_RISC		0x2000	/* Pause RISC */
#define HCCR_RELEASE_RISC	0x3000	/* Release RISC from reset. */
#define HCCR_SET_HOST_INT	0x5000	/* Set host interrupt */
#define HCCR_CLR_HOST_INT	0x6000	/* Clear HOST interrupt */
#define HCCR_CLR_RISC_INT	0x7000	/* Clear RISC interrupt */
#define	HCCR_DISABLE_PARITY_PAUSE 0x4001 /* Disable parity error RISC pause. */
#define HCCR_ENABLE_PARITY	0xA000	/* Enable PARITY interrupt */

	__le16	unused_9[5];		/* Gap */
	__le16	gpiod;			/* GPIO Data register. */
	__le16	gpioe;			/* GPIO Enable register. */
#define GPIO_LED_MASK			0x00C0
#define GPIO_LED_GREEN_OFF_AMBER_OFF	0x0000
#define GPIO_LED_GREEN_ON_AMBER_OFF	0x0040
#define GPIO_LED_GREEN_OFF_AMBER_ON	0x0080
#define GPIO_LED_GREEN_ON_AMBER_ON	0x00C0
#define GPIO_LED_ALL_OFF		0x0000
#define GPIO_LED_RED_ON_OTHER_OFF	0x0001	/* isp2322 */
#define GPIO_LED_RGA_ON			0x00C1	/* isp2322: red green amber */

	union {
		struct {
			__le16	unused_10[8];	/* Gap */
			__le16	mailbox8;
			__le16	mailbox9;
			__le16	mailbox10;
			__le16	mailbox11;
			__le16	mailbox12;
			__le16	mailbox13;
			__le16	mailbox14;
			__le16	mailbox15;
			__le16	mailbox16;
			__le16	mailbox17;
			__le16	mailbox18;
			__le16	mailbox19;
			__le16	mailbox20;
			__le16	mailbox21;
			__le16	mailbox22;
			__le16	mailbox23;	/* Also probe reg. */
		} __attribute__((packed)) isp2200;
	} u_end;
};

struct device_reg_25xxmq {
	__le32	req_q_in;
	__le32	req_q_out;
	__le32	rsp_q_in;
	__le32	rsp_q_out;
	__le32	atio_q_in;
	__le32	atio_q_out;
};


struct device_reg_fx00 {
	__le32	mailbox0;		/* 00 */
	__le32	mailbox1;		/* 04 */
	__le32	mailbox2;		/* 08 */
	__le32	mailbox3;		/* 0C */
	__le32	mailbox4;		/* 10 */
	__le32	mailbox5;		/* 14 */
	__le32	mailbox6;		/* 18 */
	__le32	mailbox7;		/* 1C */
	__le32	mailbox8;		/* 20 */
	__le32	mailbox9;		/* 24 */
	__le32	mailbox10;		/* 28 */
	__le32	mailbox11;
	__le32	mailbox12;
	__le32	mailbox13;
	__le32	mailbox14;
	__le32	mailbox15;
	__le32	mailbox16;
	__le32	mailbox17;
	__le32	mailbox18;
	__le32	mailbox19;
	__le32	mailbox20;
	__le32	mailbox21;
	__le32	mailbox22;
	__le32	mailbox23;
	__le32	mailbox24;
	__le32	mailbox25;
	__le32	mailbox26;
	__le32	mailbox27;
	__le32	mailbox28;
	__le32	mailbox29;
	__le32	mailbox30;
	__le32	mailbox31;
	__le32	aenmailbox0;
	__le32	aenmailbox1;
	__le32	aenmailbox2;
	__le32	aenmailbox3;
	__le32	aenmailbox4;
	__le32	aenmailbox5;
	__le32	aenmailbox6;
	__le32	aenmailbox7;
	/* Request Queue. */
	__le32	req_q_in;		/* A0 - Request Queue In-Pointer */
	__le32	req_q_out;		/* A4 - Request Queue Out-Pointer */
	/* Response Queue. */
	__le32	rsp_q_in;		/* A8 - Response Queue In-Pointer */
	__le32	rsp_q_out;		/* AC - Response Queue Out-Pointer */
	/* Init values shadowed on FW Up Event */
	__le32	initval0;		/* B0 */
	__le32	initval1;		/* B4 */
	__le32	initval2;		/* B8 */
	__le32	initval3;		/* BC */
	__le32	initval4;		/* C0 */
	__le32	initval5;		/* C4 */
	__le32	initval6;		/* C8 */
	__le32	initval7;		/* CC */
	__le32	fwheartbeat;		/* D0 */
	__le32	pseudoaen;		/* D4 */
};



typedef union {
		struct device_reg_2xxx isp;
		struct device_reg_24xx isp24;
		struct device_reg_25xxmq isp25mq;
		struct device_reg_82xx isp82;
		struct device_reg_fx00 ispfx00;
} __iomem device_reg_t;

#define ISP_REQ_Q_IN(ha, reg) \
	(IS_QLA2100(ha) || IS_QLA2200(ha) ? \
	 &(reg)->u.isp2100.mailbox4 : \
	 &(reg)->u.isp2300.req_q_in)
#define ISP_REQ_Q_OUT(ha, reg) \
	(IS_QLA2100(ha) || IS_QLA2200(ha) ? \
	 &(reg)->u.isp2100.mailbox4 : \
	 &(reg)->u.isp2300.req_q_out)
#define ISP_RSP_Q_IN(ha, reg) \
	(IS_QLA2100(ha) || IS_QLA2200(ha) ? \
	 &(reg)->u.isp2100.mailbox5 : \
	 &(reg)->u.isp2300.rsp_q_in)
#define ISP_RSP_Q_OUT(ha, reg) \
	(IS_QLA2100(ha) || IS_QLA2200(ha) ? \
	 &(reg)->u.isp2100.mailbox5 : \
	 &(reg)->u.isp2300.rsp_q_out)

#define ISP_ATIO_Q_IN(vha) (vha->hw->tgt.atio_q_in)
#define ISP_ATIO_Q_OUT(vha) (vha->hw->tgt.atio_q_out)

#define MAILBOX_REG(ha, reg, num) \
	(IS_QLA2100(ha) || IS_QLA2200(ha) ? \
	 (num < 8 ? \
	  &(reg)->u.isp2100.mailbox0 + (num) : \
	  &(reg)->u_end.isp2200.mailbox8 + (num) - 8) : \
	 &(reg)->u.isp2300.mailbox0 + (num))
#define RD_MAILBOX_REG(ha, reg, num) \
	rd_reg_word(MAILBOX_REG(ha, reg, num))
#define WRT_MAILBOX_REG(ha, reg, num, data) \
	wrt_reg_word(MAILBOX_REG(ha, reg, num), data)

#define FB_CMD_REG(ha, reg) \
	(IS_QLA2100(ha) || IS_QLA2200(ha) ? \
	 &(reg)->fb_cmd_2100 : \
	 &(reg)->u.isp2300.fb_cmd)
#define RD_FB_CMD_REG(ha, reg) \
	rd_reg_word(FB_CMD_REG(ha, reg))
#define WRT_FB_CMD_REG(ha, reg, data) \
	wrt_reg_word(FB_CMD_REG(ha, reg), data)

typedef struct {
	uint32_t	out_mb;		/* outbound from driver */
	uint32_t	in_mb;			/* Incoming from RISC */
	uint16_t	mb[MAILBOX_REGISTER_COUNT];
	long		buf_size;
	void		*bufp;
	uint32_t	tov;
	uint8_t		flags;
#define MBX_DMA_IN	BIT_0
#define	MBX_DMA_OUT	BIT_1
#define IOCTL_CMD	BIT_2
} mbx_cmd_t;

struct mbx_cmd_32 {
	uint32_t	out_mb;		/* outbound from driver */
	uint32_t	in_mb;			/* Incoming from RISC */
	uint32_t	mb[MAILBOX_REGISTER_COUNT];
	long		buf_size;
	void		*bufp;
	uint32_t	tov;
	uint8_t		flags;
#define MBX_DMA_IN	BIT_0
#define	MBX_DMA_OUT	BIT_1
#define IOCTL_CMD	BIT_2
};


#define	MBX_TOV_SECONDS	30

/*
 *  ISP product identification definitions in mailboxes after reset.
 */
#define PROD_ID_1		0x4953
#define PROD_ID_2		0x0000
#define PROD_ID_2a		0x5020
#define PROD_ID_3		0x2020

/*
 * ISP mailbox Self-Test status codes
 */
#define MBS_FRM_ALIVE		0	/* Firmware Alive. */
#define MBS_CHKSUM_ERR		1	/* Checksum Error. */
#define MBS_BUSY		4	/* Busy. */

/*
 * ISP mailbox command complete status codes
 */
#define MBS_COMMAND_COMPLETE		0x4000
#define MBS_INVALID_COMMAND		0x4001
#define MBS_HOST_INTERFACE_ERROR	0x4002
#define MBS_TEST_FAILED			0x4003
#define MBS_COMMAND_ERROR		0x4005
#define MBS_COMMAND_PARAMETER_ERROR	0x4006
#define MBS_PORT_ID_USED		0x4007
#define MBS_LOOP_ID_USED		0x4008
#define MBS_ALL_IDS_IN_USE		0x4009
#define MBS_NOT_LOGGED_IN		0x400A
#define MBS_LINK_DOWN_ERROR		0x400B
#define MBS_DIAG_ECHO_TEST_ERROR	0x400C

static inline bool qla2xxx_is_valid_mbs(unsigned int mbs)
{
	return MBS_COMMAND_COMPLETE <= mbs && mbs <= MBS_DIAG_ECHO_TEST_ERROR;
}

/*
 * ISP mailbox asynchronous event status codes
 */
#define MBA_ASYNC_EVENT		0x8000	/* Asynchronous event. */
#define MBA_RESET		0x8001	/* Reset Detected. */
#define MBA_SYSTEM_ERR		0x8002	/* System Error. */
#define MBA_REQ_TRANSFER_ERR	0x8003	/* Request Transfer Error. */
#define MBA_RSP_TRANSFER_ERR	0x8004	/* Response Transfer Error. */
#define MBA_WAKEUP_THRES	0x8005	/* Request Queue Wake-up. */
#define MBA_LIP_OCCURRED	0x8010	/* Loop Initialization Procedure */
					/* occurred. */
#define MBA_LOOP_UP		0x8011	/* FC Loop UP. */
#define MBA_LOOP_DOWN		0x8012	/* FC Loop Down. */
#define MBA_LIP_RESET		0x8013	/* LIP reset occurred. */
#define MBA_PORT_UPDATE		0x8014	/* Port Database update. */
#define MBA_RSCN_UPDATE		0x8015	/* Register State Chg Notification. */
#define MBA_LIP_F8		0x8016	/* Received a LIP F8. */
#define MBA_LOOP_INIT_ERR	0x8017	/* Loop Initialization Error. */
#define MBA_FABRIC_AUTH_REQ	0x801b	/* Fabric Authentication Required. */
#define MBA_CONGN_NOTI_RECV	0x801e	/* Congestion Notification Received */
#define MBA_SCSI_COMPLETION	0x8020	/* SCSI Command Complete. */
#define MBA_CTIO_COMPLETION	0x8021	/* CTIO Complete. */
#define MBA_IP_COMPLETION	0x8022	/* IP Transmit Command Complete. */
#define MBA_IP_RECEIVE		0x8023	/* IP Received. */
#define MBA_IP_BROADCAST	0x8024	/* IP Broadcast Received. */
#define MBA_IP_LOW_WATER_MARK	0x8025	/* IP Low Water Mark reached. */
#define MBA_IP_RCV_BUFFER_EMPTY 0x8026	/* IP receive buffer queue empty. */
#define MBA_IP_HDR_DATA_SPLIT	0x8027	/* IP header/data splitting feature */
					/* used. */
#define MBA_TRACE_NOTIFICATION	0x8028	/* Trace/Diagnostic notification. */
#define MBA_POINT_TO_POINT	0x8030	/* Point to point mode. */
#define MBA_CMPLT_1_16BIT	0x8031	/* Completion 1 16bit IOSB. */
#define MBA_CMPLT_2_16BIT	0x8032	/* Completion 2 16bit IOSB. */
#define MBA_CMPLT_3_16BIT	0x8033	/* Completion 3 16bit IOSB. */
#define MBA_CMPLT_4_16BIT	0x8034	/* Completion 4 16bit IOSB. */
#define MBA_CMPLT_5_16BIT	0x8035	/* Completion 5 16bit IOSB. */
#define MBA_CHG_IN_CONNECTION	0x8036	/* Change in connection mode. */
#define MBA_RIO_RESPONSE	0x8040	/* RIO response queue update. */
#define MBA_ZIO_RESPONSE	0x8040	/* ZIO response queue update. */
#define MBA_CMPLT_2_32BIT	0x8042	/* Completion 2 32bit IOSB. */
#define MBA_BYPASS_NOTIFICATION	0x8043	/* Auto bypass notification. */
#define MBA_DISCARD_RND_FRAME	0x8048	/* discard RND frame due to error. */
#define MBA_REJECTED_FCP_CMD	0x8049	/* rejected FCP_CMD. */
#define MBA_FW_NOT_STARTED	0x8050	/* Firmware not started */
#define MBA_FW_STARTING		0x8051	/* Firmware starting */
#define MBA_FW_RESTART_CMPLT	0x8060	/* Firmware restart complete */
#define MBA_INIT_REQUIRED	0x8061	/* Initialization required */
#define MBA_SHUTDOWN_REQUESTED	0x8062	/* Shutdown Requested */
#define MBA_TEMPERATURE_ALERT	0x8070	/* Temperature Alert */
#define MBA_DPORT_DIAGNOSTICS	0x8080	/* D-port Diagnostics */
#define MBA_TRANS_INSERT	0x8130	/* Transceiver Insertion */
#define MBA_TRANS_REMOVE	0x8131	/* Transceiver Removal */
#define MBA_FW_INIT_FAILURE	0x8401	/* Firmware initialization failure */
#define MBA_MIRROR_LUN_CHANGE	0x8402	/* Mirror LUN State Change
					   Notification */
#define MBA_FW_POLL_STATE	0x8600  /* Firmware in poll diagnostic state */
#define MBA_FW_RESET_FCT	0x8502	/* Firmware reset factory defaults */
#define MBA_FW_INIT_INPROGRESS	0x8500	/* Firmware boot in progress */
/* 83XX FCoE specific */
#define MBA_IDC_AEN		0x8200  /* FCoE: NIC Core state change AEN */

/* Interrupt type codes */
#define INTR_ROM_MB_SUCCESS		0x1
#define INTR_ROM_MB_FAILED		0x2
#define INTR_MB_SUCCESS			0x10
#define INTR_MB_FAILED			0x11
#define INTR_ASYNC_EVENT		0x12
#define INTR_RSP_QUE_UPDATE		0x13
#define INTR_RSP_QUE_UPDATE_83XX	0x14
#define INTR_ATIO_QUE_UPDATE		0x1C
#define INTR_ATIO_RSP_QUE_UPDATE	0x1D
#define INTR_ATIO_QUE_UPDATE_27XX	0x1E

/* ISP mailbox loopback echo diagnostic error code */
#define MBS_LB_RESET	0x17

/* AEN mailbox Port Diagnostics test */
#define AEN_START_DIAG_TEST		0x0	/* start the diagnostics */
#define AEN_DONE_DIAG_TEST_WITH_NOERR	0x1	/* Done with no errors */
#define AEN_DONE_DIAG_TEST_WITH_ERR	0x2	/* Done with error.*/

/*
 * Firmware options 1, 2, 3.
 */
#define FO1_AE_ON_LIPF8			BIT_0
#define FO1_AE_ALL_LIP_RESET		BIT_1
#define FO1_CTIO_RETRY			BIT_3
#define FO1_DISABLE_LIP_F7_SW		BIT_4
#define FO1_DISABLE_100MS_LOS_WAIT	BIT_5
#define FO1_DISABLE_GPIO6_7		BIT_6	/* LED bits */
#define FO1_AE_ON_LOOP_INIT_ERR		BIT_7
#define FO1_SET_EMPHASIS_SWING		BIT_8
#define FO1_AE_AUTO_BYPASS		BIT_9
#define FO1_ENABLE_PURE_IOCB		BIT_10
#define FO1_AE_PLOGI_RJT		BIT_11
#define FO1_ENABLE_ABORT_SEQUENCE	BIT_12
#define FO1_AE_QUEUE_FULL		BIT_13

#define FO2_ENABLE_ATIO_TYPE_3		BIT_0
#define FO2_REV_LOOPBACK		BIT_1

#define FO3_ENABLE_EMERG_IOCB		BIT_0
#define FO3_AE_RND_ERROR		BIT_1

/* 24XX additional firmware options */
#define ADD_FO_COUNT			3
#define ADD_FO1_DISABLE_GPIO_LED_CTRL	BIT_6	/* LED bits */
#define ADD_FO1_ENABLE_PUREX_IOCB	BIT_10

#define ADD_FO2_ENABLE_SEL_CLS2		BIT_5

#define ADD_FO3_NO_ABT_ON_LINK_DOWN	BIT_14

/*
 * ISP mailbox commands
 */
#define MBC_LOAD_RAM			1	/* Load RAM. */
#define MBC_EXECUTE_FIRMWARE		2	/* Execute firmware. */
#define MBC_READ_RAM_WORD		5	/* Read RAM word. */
#define MBC_MAILBOX_REGISTER_TEST	6	/* Wrap incoming mailboxes */
#define MBC_VERIFY_CHECKSUM		7	/* Verify checksum. */
#define MBC_GET_FIRMWARE_VERSION	8	/* Get firmware revision. */
#define MBC_LOAD_RISC_RAM		9	/* Load RAM command. */
#define MBC_DUMP_RISC_RAM		0xa	/* Dump RAM command. */
#define MBC_SECURE_FLASH_UPDATE		0xa	/* Secure Flash Update(28xx) */
#define MBC_LOAD_RISC_RAM_EXTENDED	0xb	/* Load RAM extended. */
#define MBC_DUMP_RISC_RAM_EXTENDED	0xc	/* Dump RAM extended. */
#define MBC_WRITE_RAM_WORD_EXTENDED	0xd	/* Write RAM word extended */
#define MBC_READ_RAM_EXTENDED		0xf	/* Read RAM extended. */
#define MBC_IOCB_COMMAND		0x12	/* Execute IOCB command. */
#define MBC_STOP_FIRMWARE		0x14	/* Stop firmware. */
#define MBC_ABORT_COMMAND		0x15	/* Abort IOCB command. */
#define MBC_ABORT_DEVICE		0x16	/* Abort device (ID/LUN). */
#define MBC_ABORT_TARGET		0x17	/* Abort target (ID). */
#define MBC_RESET			0x18	/* Reset. */
#define MBC_GET_ADAPTER_LOOP_ID		0x20	/* Get loop id of ISP2200. */
#define MBC_GET_SET_ZIO_THRESHOLD	0x21	/* Get/SET ZIO THRESHOLD. */
#define MBC_GET_RETRY_COUNT		0x22	/* Get f/w retry cnt/delay. */
#define MBC_DISABLE_VI			0x24	/* Disable VI operation. */
#define MBC_ENABLE_VI			0x25	/* Enable VI operation. */
#define MBC_GET_FIRMWARE_OPTION		0x28	/* Get Firmware Options. */
#define MBC_GET_MEM_OFFLOAD_CNTRL_STAT	0x34	/* Memory Offload ctrl/Stat*/
#define MBC_SET_FIRMWARE_OPTION		0x38	/* Set Firmware Options. */
#define MBC_SET_GET_FC_LED_CONFIG	0x3b	/* Set/Get FC LED config */
#define MBC_LOOP_PORT_BYPASS		0x40	/* Loop Port Bypass. */
#define MBC_LOOP_PORT_ENABLE		0x41	/* Loop Port Enable. */
#define MBC_GET_RESOURCE_COUNTS		0x42	/* Get Resource Counts. */
#define MBC_NON_PARTICIPATE		0x43	/* Non-Participating Mode. */
#define MBC_DIAGNOSTIC_ECHO		0x44	/* Diagnostic echo. */
#define MBC_DIAGNOSTIC_LOOP_BACK	0x45	/* Diagnostic loop back. */
#define MBC_ONLINE_SELF_TEST		0x46	/* Online self-test. */
#define MBC_ENHANCED_GET_PORT_DATABASE	0x47	/* Get port database + login */
#define MBC_CONFIGURE_VF		0x4b	/* Configure VFs */
#define MBC_RESET_LINK_STATUS		0x52	/* Reset Link Error Status */
#define MBC_IOCB_COMMAND_A64		0x54	/* Execute IOCB command (64) */
#define MBC_PORT_LOGOUT			0x56	/* Port Logout request */
#define MBC_SEND_RNID_ELS		0x57	/* Send RNID ELS request */
#define MBC_SET_RNID_PARAMS		0x59	/* Set RNID parameters */
#define MBC_GET_RNID_PARAMS		0x5a	/* Get RNID parameters */
#define MBC_DATA_RATE			0x5d	/* Data Rate */
#define MBC_INITIALIZE_FIRMWARE		0x60	/* Initialize firmware */
#define MBC_INITIATE_LIP		0x62	/* Initiate Loop */
						/* Initialization Procedure */
#define MBC_GET_FC_AL_POSITION_MAP	0x63	/* Get FC_AL Position Map. */
#define MBC_GET_PORT_DATABASE		0x64	/* Get Port Database. */
#define MBC_CLEAR_ACA			0x65	/* Clear ACA. */
#define MBC_TARGET_RESET		0x66	/* Target Reset. */
#define MBC_CLEAR_TASK_SET		0x67	/* Clear Task Set. */
#define MBC_ABORT_TASK_SET		0x68	/* Abort Task Set. */
#define MBC_GET_FIRMWARE_STATE		0x69	/* Get firmware state. */
#define MBC_GET_PORT_NAME		0x6a	/* Get port name. */
#define MBC_GET_LINK_STATUS		0x6b	/* Get port link status. */
#define MBC_LIP_RESET			0x6c	/* LIP reset. */
#define MBC_SEND_SNS_COMMAND		0x6e	/* Send Simple Name Server */
						/* commandd. */
#define MBC_LOGIN_FABRIC_PORT		0x6f	/* Login fabric port. */
#define MBC_SEND_CHANGE_REQUEST		0x70	/* Send Change Request. */
#define MBC_LOGOUT_FABRIC_PORT		0x71	/* Logout fabric port. */
#define MBC_LIP_FULL_LOGIN		0x72	/* Full login LIP. */
#define MBC_LOGIN_LOOP_PORT		0x74	/* Login Loop Port. */
#define MBC_PORT_NODE_NAME_LIST		0x75	/* Get port/node name list. */
#define MBC_INITIALIZE_RECEIVE_QUEUE	0x77	/* Initialize receive queue */
#define MBC_UNLOAD_IP			0x79	/* Shutdown IP */
#define MBC_GET_ID_LIST			0x7C	/* Get Port ID list. */
#define MBC_SEND_LFA_COMMAND		0x7D	/* Send Loop Fabric Address */
#define MBC_LUN_RESET			0x7E	/* Send LUN reset */

/*
 * all the Mt. Rainier mailbox command codes that clash with FC/FCoE ones
 * should be defined with MBC_MR_*
 */
#define MBC_MR_DRV_SHUTDOWN		0x6A

/*
 * ISP24xx mailbox commands
 */
#define MBC_WRITE_SERDES		0x3	/* Write serdes word. */
#define MBC_READ_SERDES			0x4	/* Read serdes word. */
#define MBC_LOAD_DUMP_MPI_RAM		0x5	/* Load/Dump MPI RAM. */
#define MBC_SERDES_PARAMS		0x10	/* Serdes Tx Parameters. */
#define MBC_GET_IOCB_STATUS		0x12	/* Get IOCB status command. */
#define MBC_PORT_PARAMS			0x1A	/* Port iDMA Parameters. */
#define MBC_GET_TIMEOUT_PARAMS		0x22	/* Get FW timeouts. */
#define MBC_TRACE_CONTROL		0x27	/* Trace control command. */
#define MBC_GEN_SYSTEM_ERROR		0x2a	/* Generate System Error. */
#define MBC_WRITE_SFP			0x30	/* Write SFP Data. */
#define MBC_READ_SFP			0x31	/* Read SFP Data. */
#define MBC_SET_TIMEOUT_PARAMS		0x32	/* Set FW timeouts. */
#define MBC_DPORT_DIAGNOSTICS		0x47	/* D-Port Diagnostics */
#define MBC_MID_INITIALIZE_FIRMWARE	0x48	/* MID Initialize firmware. */
#define MBC_MID_GET_VP_DATABASE		0x49	/* MID Get VP Database. */
#define MBC_MID_GET_VP_ENTRY		0x4a	/* MID Get VP Entry. */
#define MBC_HOST_MEMORY_COPY		0x53	/* Host Memory Copy. */
#define MBC_SEND_RNFT_ELS		0x5e	/* Send RNFT ELS request */
#define MBC_GET_LINK_PRIV_STATS		0x6d	/* Get link & private data. */
#define MBC_LINK_INITIALIZATION		0x72	/* Do link initialization. */
#define MBC_SET_VENDOR_ID		0x76	/* Set Vendor ID. */
#define MBC_PORT_RESET			0x120	/* Port Reset */
#define MBC_SET_PORT_CONFIG		0x122	/* Set port configuration */
#define MBC_GET_PORT_CONFIG		0x123	/* Get port configuration */

/*
 * ISP81xx mailbox commands
 */
#define MBC_WRITE_MPI_REGISTER		0x01    /* Write MPI Register. */

/*
 * ISP8044 mailbox commands
 */
#define MBC_SET_GET_ETH_SERDES_REG	0x150
#define HCS_WRITE_SERDES		0x3
#define HCS_READ_SERDES			0x4

/* Firmware return data sizes */
#define FCAL_MAP_SIZE	128

/* Mailbox bit definitions for out_mb and in_mb */
#define	MBX_31		BIT_31
#define	MBX_30		BIT_30
#define	MBX_29		BIT_29
#define	MBX_28		BIT_28
#define	MBX_27		BIT_27
#define	MBX_26		BIT_26
#define	MBX_25		BIT_25
#define	MBX_24		BIT_24
#define	MBX_23		BIT_23
#define	MBX_22		BIT_22
#define	MBX_21		BIT_21
#define	MBX_20		BIT_20
#define	MBX_19		BIT_19
#define	MBX_18		BIT_18
#define	MBX_17		BIT_17
#define	MBX_16		BIT_16
#define	MBX_15		BIT_15
#define	MBX_14		BIT_14
#define	MBX_13		BIT_13
#define	MBX_12		BIT_12
#define	MBX_11		BIT_11
#define	MBX_10		BIT_10
#define	MBX_9		BIT_9
#define	MBX_8		BIT_8
#define	MBX_7		BIT_7
#define	MBX_6		BIT_6
#define	MBX_5		BIT_5
#define	MBX_4		BIT_4
#define	MBX_3		BIT_3
#define	MBX_2		BIT_2
#define	MBX_1		BIT_1
#define	MBX_0		BIT_0

#define RNID_TYPE_ELS_CMD	0x5
#define RNID_TYPE_PORT_LOGIN	0x7
#define RNID_BUFFER_CREDITS	0x8
#define RNID_TYPE_SET_VERSION	0x9
#define RNID_TYPE_ASIC_TEMP	0xC

#define ELS_CMD_MAP_SIZE	32

/*
 * Firmware state codes from get firmware state mailbox command
 */
#define FSTATE_CONFIG_WAIT      0
#define FSTATE_WAIT_AL_PA       1
#define FSTATE_WAIT_LOGIN       2
#define FSTATE_READY            3
#define FSTATE_LOSS_OF_SYNC     4
#define FSTATE_ERROR            5
#define FSTATE_REINIT           6
#define FSTATE_NON_PART         7

#define FSTATE_CONFIG_CORRECT      0
#define FSTATE_P2P_RCV_LIP         1
#define FSTATE_P2P_CHOOSE_LOOP     2
#define FSTATE_P2P_RCV_UNIDEN_LIP  3
#define FSTATE_FATAL_ERROR         4
#define FSTATE_LOOP_BACK_CONN      5

#define QLA27XX_IMG_STATUS_VER_MAJOR   0x01
#define QLA27XX_IMG_STATUS_VER_MINOR    0x00
#define QLA27XX_IMG_STATUS_SIGN   0xFACEFADE
#define QLA28XX_IMG_STATUS_SIGN    0xFACEFADF
#define QLA28XX_IMG_STATUS_SIGN		0xFACEFADF
#define QLA28XX_AUX_IMG_STATUS_SIGN	0xFACEFAED
#define QLA27XX_DEFAULT_IMAGE		0
#define QLA27XX_PRIMARY_IMAGE  1
#define QLA27XX_SECONDARY_IMAGE    2

/*
 * Port Database structure definition
 * Little endian except where noted.
 */
#define	PORT_DATABASE_SIZE	128	/* bytes */
typedef struct {
	uint8_t options;
	uint8_t control;
	uint8_t master_state;
	uint8_t slave_state;
	uint8_t reserved[2];
	uint8_t hard_address;
	uint8_t reserved_1;
	uint8_t port_id[4];
	uint8_t node_name[WWN_SIZE];
	uint8_t port_name[WWN_SIZE];
	__le16	execution_throttle;
	uint16_t execution_count;
	uint8_t reset_count;
	uint8_t reserved_2;
	uint16_t resource_allocation;
	uint16_t current_allocation;
	uint16_t queue_head;
	uint16_t queue_tail;
	uint16_t transmit_execution_list_next;
	uint16_t transmit_execution_list_previous;
	uint16_t common_features;
	uint16_t total_concurrent_sequences;
	uint16_t RO_by_information_category;
	uint8_t recipient;
	uint8_t initiator;
	uint16_t receive_data_size;
	uint16_t concurrent_sequences;
	uint16_t open_sequences_per_exchange;
	uint16_t lun_abort_flags;
	uint16_t lun_stop_flags;
	uint16_t stop_queue_head;
	uint16_t stop_queue_tail;
	uint16_t port_retry_timer;
	uint16_t next_sequence_id;
	uint16_t frame_count;
	uint16_t PRLI_payload_length;
	uint8_t prli_svc_param_word_0[2];	/* Big endian */
						/* Bits 15-0 of word 0 */
	uint8_t prli_svc_param_word_3[2];	/* Big endian */
						/* Bits 15-0 of word 3 */
	uint16_t loop_id;
	uint16_t extended_lun_info_list_pointer;
	uint16_t extended_lun_stop_list_pointer;
} port_database_t;

/*
 * Port database slave/master states
 */
#define PD_STATE_DISCOVERY			0
#define PD_STATE_WAIT_DISCOVERY_ACK		1
#define PD_STATE_PORT_LOGIN			2
#define PD_STATE_WAIT_PORT_LOGIN_ACK		3
#define PD_STATE_PROCESS_LOGIN			4
#define PD_STATE_WAIT_PROCESS_LOGIN_ACK		5
#define PD_STATE_PORT_LOGGED_IN			6
#define PD_STATE_PORT_UNAVAILABLE		7
#define PD_STATE_PROCESS_LOGOUT			8
#define PD_STATE_WAIT_PROCESS_LOGOUT_ACK	9
#define PD_STATE_PORT_LOGOUT			10
#define PD_STATE_WAIT_PORT_LOGOUT_ACK		11


#define QLA_ZIO_MODE_6		(BIT_2 | BIT_1)
#define QLA_ZIO_DISABLED	0
#define QLA_ZIO_DEFAULT_TIMER	2

/*
 * ISP Initialization Control Block.
 * Little endian except where noted.
 */
#define	ICB_VERSION 1
typedef struct {
	uint8_t  version;
	uint8_t  reserved_1;

	/*
	 * LSB BIT 0  = Enable Hard Loop Id
	 * LSB BIT 1  = Enable Fairness
	 * LSB BIT 2  = Enable Full-Duplex
	 * LSB BIT 3  = Enable Fast Posting
	 * LSB BIT 4  = Enable Target Mode
	 * LSB BIT 5  = Disable Initiator Mode
	 * LSB BIT 6  = Enable ADISC
	 * LSB BIT 7  = Enable Target Inquiry Data
	 *
	 * MSB BIT 0  = Enable PDBC Notify
	 * MSB BIT 1  = Non Participating LIP
	 * MSB BIT 2  = Descending Loop ID Search
	 * MSB BIT 3  = Acquire Loop ID in LIPA
	 * MSB BIT 4  = Stop PortQ on Full Status
	 * MSB BIT 5  = Full Login after LIP
	 * MSB BIT 6  = Node Name Option
	 * MSB BIT 7  = Ext IFWCB enable bit
	 */
	uint8_t  firmware_options[2];

	__le16	frame_payload_size;
	__le16	max_iocb_allocation;
	__le16	execution_throttle;
	uint8_t  retry_count;
	uint8_t	 retry_delay;			/* unused */
	uint8_t	 port_name[WWN_SIZE];		/* Big endian. */
	uint16_t hard_address;
	uint8_t	 inquiry_data;
	uint8_t	 login_timeout;
	uint8_t	 node_name[WWN_SIZE];		/* Big endian. */

	__le16	request_q_outpointer;
	__le16	response_q_inpointer;
	__le16	request_q_length;
	__le16	response_q_length;
	__le64  request_q_address __packed;
	__le64  response_q_address __packed;

	__le16	lun_enables;
	uint8_t  command_resource_count;
	uint8_t  immediate_notify_resource_count;
	__le16	timeout;
	uint8_t  reserved_2[2];

	/*
	 * LSB BIT 0 = Timer Operation mode bit 0
	 * LSB BIT 1 = Timer Operation mode bit 1
	 * LSB BIT 2 = Timer Operation mode bit 2
	 * LSB BIT 3 = Timer Operation mode bit 3
	 * LSB BIT 4 = Init Config Mode bit 0
	 * LSB BIT 5 = Init Config Mode bit 1
	 * LSB BIT 6 = Init Config Mode bit 2
	 * LSB BIT 7 = Enable Non part on LIHA failure
	 *
	 * MSB BIT 0 = Enable class 2
	 * MSB BIT 1 = Enable ACK0
	 * MSB BIT 2 =
	 * MSB BIT 3 =
	 * MSB BIT 4 = FC Tape Enable
	 * MSB BIT 5 = Enable FC Confirm
	 * MSB BIT 6 = Enable command queuing in target mode
	 * MSB BIT 7 = No Logo On Link Down
	 */
	uint8_t	 add_firmware_options[2];

	uint8_t	 response_accumulation_timer;
	uint8_t	 interrupt_delay_timer;

	/*
	 * LSB BIT 0 = Enable Read xfr_rdy
	 * LSB BIT 1 = Soft ID only
	 * LSB BIT 2 =
	 * LSB BIT 3 =
	 * LSB BIT 4 = FCP RSP Payload [0]
	 * LSB BIT 5 = FCP RSP Payload [1] / Sbus enable - 2200
	 * LSB BIT 6 = Enable Out-of-Order frame handling
	 * LSB BIT 7 = Disable Automatic PLOGI on Local Loop
	 *
	 * MSB BIT 0 = Sbus enable - 2300
	 * MSB BIT 1 =
	 * MSB BIT 2 =
	 * MSB BIT 3 =
	 * MSB BIT 4 = LED mode
	 * MSB BIT 5 = enable 50 ohm termination
	 * MSB BIT 6 = Data Rate (2300 only)
	 * MSB BIT 7 = Data Rate (2300 only)
	 */
	uint8_t	 special_options[2];

	uint8_t  reserved_3[26];
} init_cb_t;

/* Special Features Control Block */
struct init_sf_cb {
	uint8_t	format;
	uint8_t	reserved0;
	/*
	 * BIT 15-14 = Reserved
	 * BIT_13 = SAN Congestion Management (1 - Enabled, 0 - Disabled)
	 * BIT_12 = Remote Write Optimization (1 - Enabled, 0 - Disabled)
	 * BIT 11-0 = Reserved
	 */
	__le16	flags;
	uint8_t	reserved1[32];
	uint16_t discard_OHRB_timeout_value;
	uint16_t remote_write_opt_queue_num;
	uint8_t	reserved2[40];
	uint8_t scm_related_parameter[16];
	uint8_t reserved3[32];
};

/*
 * Get Link Status mailbox command return buffer.
 */
#define GLSO_SEND_RPS	BIT_0
#define GLSO_USE_DID	BIT_3

struct link_statistics {
	__le32 link_fail_cnt;
	__le32 loss_sync_cnt;
	__le32 loss_sig_cnt;
	__le32 prim_seq_err_cnt;
	__le32 inval_xmit_word_cnt;
	__le32 inval_crc_cnt;
	__le32 lip_cnt;
	__le32 link_up_cnt;
	__le32 link_down_loop_init_tmo;
	__le32 link_down_los;
	__le32 link_down_loss_rcv_clk;
	uint32_t reserved0[5];
	__le32 port_cfg_chg;
	uint32_t reserved1[11];
	__le32 rsp_q_full;
	__le32 atio_q_full;
	__le32 drop_ae;
	__le32 els_proto_err;
	__le32 reserved2;
	__le32 tx_frames;
	__le32 rx_frames;
	__le32 discarded_frames;
	__le32 dropped_frames;
	uint32_t reserved3;
	__le32 nos_rcvd;
	uint32_t reserved4[4];
	__le32 tx_prjt;
	__le32 rcv_exfail;
	__le32 rcv_abts;
	__le32 seq_frm_miss;
	__le32 corr_err;
	__le32 mb_rqst;
	__le32 nport_full;
	__le32 eofa;
	uint32_t reserved5;
	__le64 fpm_recv_word_cnt;
	__le64 fpm_disc_word_cnt;
	__le64 fpm_xmit_word_cnt;
	uint32_t reserved6[70];
};

/*
 * NVRAM Command values.
 */
#define NV_START_BIT            BIT_2
#define NV_WRITE_OP             (BIT_26+BIT_24)
#define NV_READ_OP              (BIT_26+BIT_25)
#define NV_ERASE_OP             (BIT_26+BIT_25+BIT_24)
#define NV_MASK_OP              (BIT_26+BIT_25+BIT_24)
#define NV_DELAY_COUNT          10

/*
 * QLogic ISP2100, ISP2200 and ISP2300 NVRAM structure definition.
 */
typedef struct {
	/*
	 * NVRAM header
	 */
	uint8_t	id[4];
	uint8_t	nvram_version;
	uint8_t	reserved_0;

	/*
	 * NVRAM RISC parameter block
	 */
	uint8_t	parameter_block_version;
	uint8_t	reserved_1;

	/*
	 * LSB BIT 0  = Enable Hard Loop Id
	 * LSB BIT 1  = Enable Fairness
	 * LSB BIT 2  = Enable Full-Duplex
	 * LSB BIT 3  = Enable Fast Posting
	 * LSB BIT 4  = Enable Target Mode
	 * LSB BIT 5  = Disable Initiator Mode
	 * LSB BIT 6  = Enable ADISC
	 * LSB BIT 7  = Enable Target Inquiry Data
	 *
	 * MSB BIT 0  = Enable PDBC Notify
	 * MSB BIT 1  = Non Participating LIP
	 * MSB BIT 2  = Descending Loop ID Search
	 * MSB BIT 3  = Acquire Loop ID in LIPA
	 * MSB BIT 4  = Stop PortQ on Full Status
	 * MSB BIT 5  = Full Login after LIP
	 * MSB BIT 6  = Node Name Option
	 * MSB BIT 7  = Ext IFWCB enable bit
	 */
	uint8_t	 firmware_options[2];

	__le16	frame_payload_size;
	__le16	max_iocb_allocation;
	__le16	execution_throttle;
	uint8_t	 retry_count;
	uint8_t	 retry_delay;			/* unused */
	uint8_t	 port_name[WWN_SIZE];		/* Big endian. */
	uint16_t hard_address;
	uint8_t	 inquiry_data;
	uint8_t	 login_timeout;
	uint8_t	 node_name[WWN_SIZE];		/* Big endian. */

	/*
	 * LSB BIT 0 = Timer Operation mode bit 0
	 * LSB BIT 1 = Timer Operation mode bit 1
	 * LSB BIT 2 = Timer Operation mode bit 2
	 * LSB BIT 3 = Timer Operation mode bit 3
	 * LSB BIT 4 = Init Config Mode bit 0
	 * LSB BIT 5 = Init Config Mode bit 1
	 * LSB BIT 6 = Init Config Mode bit 2
	 * LSB BIT 7 = Enable Non part on LIHA failure
	 *
	 * MSB BIT 0 = Enable class 2
	 * MSB BIT 1 = Enable ACK0
	 * MSB BIT 2 =
	 * MSB BIT 3 =
	 * MSB BIT 4 = FC Tape Enable
	 * MSB BIT 5 = Enable FC Confirm
	 * MSB BIT 6 = Enable command queuing in target mode
	 * MSB BIT 7 = No Logo On Link Down
	 */
	uint8_t	 add_firmware_options[2];

	uint8_t	 response_accumulation_timer;
	uint8_t	 interrupt_delay_timer;

	/*
	 * LSB BIT 0 = Enable Read xfr_rdy
	 * LSB BIT 1 = Soft ID only
	 * LSB BIT 2 =
	 * LSB BIT 3 =
	 * LSB BIT 4 = FCP RSP Payload [0]
	 * LSB BIT 5 = FCP RSP Payload [1] / Sbus enable - 2200
	 * LSB BIT 6 = Enable Out-of-Order frame handling
	 * LSB BIT 7 = Disable Automatic PLOGI on Local Loop
	 *
	 * MSB BIT 0 = Sbus enable - 2300
	 * MSB BIT 1 =
	 * MSB BIT 2 =
	 * MSB BIT 3 =
	 * MSB BIT 4 = LED mode
	 * MSB BIT 5 = enable 50 ohm termination
	 * MSB BIT 6 = Data Rate (2300 only)
	 * MSB BIT 7 = Data Rate (2300 only)
	 */
	uint8_t	 special_options[2];

	/* Reserved for expanded RISC parameter block */
	uint8_t reserved_2[22];

	/*
	 * LSB BIT 0 = Tx Sensitivity 1G bit 0
	 * LSB BIT 1 = Tx Sensitivity 1G bit 1
	 * LSB BIT 2 = Tx Sensitivity 1G bit 2
	 * LSB BIT 3 = Tx Sensitivity 1G bit 3
	 * LSB BIT 4 = Rx Sensitivity 1G bit 0
	 * LSB BIT 5 = Rx Sensitivity 1G bit 1
	 * LSB BIT 6 = Rx Sensitivity 1G bit 2
	 * LSB BIT 7 = Rx Sensitivity 1G bit 3
	 *
	 * MSB BIT 0 = Tx Sensitivity 2G bit 0
	 * MSB BIT 1 = Tx Sensitivity 2G bit 1
	 * MSB BIT 2 = Tx Sensitivity 2G bit 2
	 * MSB BIT 3 = Tx Sensitivity 2G bit 3
	 * MSB BIT 4 = Rx Sensitivity 2G bit 0
	 * MSB BIT 5 = Rx Sensitivity 2G bit 1
	 * MSB BIT 6 = Rx Sensitivity 2G bit 2
	 * MSB BIT 7 = Rx Sensitivity 2G bit 3
	 *
	 * LSB BIT 0 = Output Swing 1G bit 0
	 * LSB BIT 1 = Output Swing 1G bit 1
	 * LSB BIT 2 = Output Swing 1G bit 2
	 * LSB BIT 3 = Output Emphasis 1G bit 0
	 * LSB BIT 4 = Output Emphasis 1G bit 1
	 * LSB BIT 5 = Output Swing 2G bit 0
	 * LSB BIT 6 = Output Swing 2G bit 1
	 * LSB BIT 7 = Output Swing 2G bit 2
	 *
	 * MSB BIT 0 = Output Emphasis 2G bit 0
	 * MSB BIT 1 = Output Emphasis 2G bit 1
	 * MSB BIT 2 = Output Enable
	 * MSB BIT 3 =
	 * MSB BIT 4 =
	 * MSB BIT 5 =
	 * MSB BIT 6 =
	 * MSB BIT 7 =
	 */
	uint8_t seriallink_options[4];

	/*
	 * NVRAM host parameter block
	 *
	 * LSB BIT 0 = Enable spinup delay
	 * LSB BIT 1 = Disable BIOS
	 * LSB BIT 2 = Enable Memory Map BIOS
	 * LSB BIT 3 = Enable Selectable Boot
	 * LSB BIT 4 = Disable RISC code load
	 * LSB BIT 5 = Set cache line size 1
	 * LSB BIT 6 = PCI Parity Disable
	 * LSB BIT 7 = Enable extended logging
	 *
	 * MSB BIT 0 = Enable 64bit addressing
	 * MSB BIT 1 = Enable lip reset
	 * MSB BIT 2 = Enable lip full login
	 * MSB BIT 3 = Enable target reset
	 * MSB BIT 4 = Enable database storage
	 * MSB BIT 5 = Enable cache flush read
	 * MSB BIT 6 = Enable database load
	 * MSB BIT 7 = Enable alternate WWN
	 */
	uint8_t host_p[2];

	uint8_t boot_node_name[WWN_SIZE];
	uint8_t boot_lun_number;
	uint8_t reset_delay;
	uint8_t port_down_retry_count;
	uint8_t boot_id_number;
	__le16	max_luns_per_target;
	uint8_t fcode_boot_port_name[WWN_SIZE];
	uint8_t alternate_port_name[WWN_SIZE];
	uint8_t alternate_node_name[WWN_SIZE];

	/*
	 * BIT 0 = Selective Login
	 * BIT 1 = Alt-Boot Enable
	 * BIT 2 =
	 * BIT 3 = Boot Order List
	 * BIT 4 =
	 * BIT 5 = Selective LUN
	 * BIT 6 =
	 * BIT 7 = unused
	 */
	uint8_t efi_parameters;

	uint8_t link_down_timeout;

	uint8_t adapter_id[16];

	uint8_t alt1_boot_node_name[WWN_SIZE];
	uint16_t alt1_boot_lun_number;
	uint8_t alt2_boot_node_name[WWN_SIZE];
	uint16_t alt2_boot_lun_number;
	uint8_t alt3_boot_node_name[WWN_SIZE];
	uint16_t alt3_boot_lun_number;
	uint8_t alt4_boot_node_name[WWN_SIZE];
	uint16_t alt4_boot_lun_number;
	uint8_t alt5_boot_node_name[WWN_SIZE];
	uint16_t alt5_boot_lun_number;
	uint8_t alt6_boot_node_name[WWN_SIZE];
	uint16_t alt6_boot_lun_number;
	uint8_t alt7_boot_node_name[WWN_SIZE];
	uint16_t alt7_boot_lun_number;

	uint8_t reserved_3[2];

	/* Offset 200-215 : Model Number */
	uint8_t model_number[16];

	/* OEM related items */
	uint8_t oem_specific[16];

	/*
	 * NVRAM Adapter Features offset 232-239
	 *
	 * LSB BIT 0 = External GBIC
	 * LSB BIT 1 = Risc RAM parity
	 * LSB BIT 2 = Buffer Plus Module
	 * LSB BIT 3 = Multi Chip Adapter
	 * LSB BIT 4 = Internal connector
	 * LSB BIT 5 =
	 * LSB BIT 6 =
	 * LSB BIT 7 =
	 *
	 * MSB BIT 0 =
	 * MSB BIT 1 =
	 * MSB BIT 2 =
	 * MSB BIT 3 =
	 * MSB BIT 4 =
	 * MSB BIT 5 =
	 * MSB BIT 6 =
	 * MSB BIT 7 =
	 */
	uint8_t	adapter_features[2];

	uint8_t reserved_4[16];

	/* Subsystem vendor ID for ISP2200 */
	uint16_t subsystem_vendor_id_2200;

	/* Subsystem device ID for ISP2200 */
	uint16_t subsystem_device_id_2200;

	uint8_t	 reserved_5;
	uint8_t	 checksum;
} nvram_t;

/*
 * ISP queue - response queue entry definition.
 */
typedef struct {
	uint8_t		entry_type;		/* Entry type. */
	uint8_t		entry_count;		/* Entry count. */
	uint8_t		sys_define;		/* System defined. */
	uint8_t		entry_status;		/* Entry Status. */
	uint32_t	handle;			/* System defined handle */
	uint8_t		data[52];
	uint32_t	signature;
#define RESPONSE_PROCESSED	0xDEADDEAD	/* Signature */
} response_t;

/*
 * ISP queue - ATIO queue entry definition.
 */
struct atio {
	uint8_t		entry_type;		/* Entry type. */
	uint8_t		entry_count;		/* Entry count. */
	__le16		attr_n_length;
	uint8_t		data[56];
	uint32_t	signature;
#define ATIO_PROCESSED 0xDEADDEAD		/* Signature */
};

typedef union {
	__le16	extended;
	struct {
		uint8_t reserved;
		uint8_t standard;
	} id;
} target_id_t;

#define SET_TARGET_ID(ha, to, from)			\
do {							\
	if (HAS_EXTENDED_IDS(ha))			\
		to.extended = cpu_to_le16(from);	\
	else						\
		to.id.standard = (uint8_t)from;		\
} while (0)

/*
 * ISP queue - command entry structure definition.
 */
#define COMMAND_TYPE	0x11		/* Command entry */
typedef struct {
	uint8_t entry_type;		/* Entry type. */
	uint8_t entry_count;		/* Entry count. */
	uint8_t sys_define;		/* System defined. */
	uint8_t entry_status;		/* Entry Status. */
	uint32_t handle;		/* System handle. */
	target_id_t target;		/* SCSI ID */
	__le16	lun;			/* SCSI LUN */
	__le16	control_flags;		/* Control flags. */
#define CF_WRITE	BIT_6
#define CF_READ		BIT_5
#define CF_SIMPLE_TAG	BIT_3
#define CF_ORDERED_TAG	BIT_2
#define CF_HEAD_TAG	BIT_1
	uint16_t reserved_1;
	__le16	timeout;		/* Command timeout. */
	__le16	dseg_count;		/* Data segment count. */
	uint8_t scsi_cdb[MAX_CMDSZ]; 	/* SCSI command words. */
	__le32	byte_count;		/* Total byte count. */
	union {
		struct dsd32 dsd32[3];
		struct dsd64 dsd64[2];
	};
} cmd_entry_t;

/*
 * ISP queue - 64-Bit addressing, command entry structure definition.
 */
#define COMMAND_A64_TYPE	0x19	/* Command A64 entry */
typedef struct {
	uint8_t entry_type;		/* Entry type. */
	uint8_t entry_count;		/* Entry count. */
	uint8_t sys_define;		/* System defined. */
	uint8_t entry_status;		/* Entry Status. */
	uint32_t handle;		/* System handle. */
	target_id_t target;		/* SCSI ID */
	__le16	lun;			/* SCSI LUN */
	__le16	control_flags;		/* Control flags. */
	uint16_t reserved_1;
	__le16	timeout;		/* Command timeout. */
	__le16	dseg_count;		/* Data segment count. */
	uint8_t scsi_cdb[MAX_CMDSZ];	/* SCSI command words. */
	uint32_t byte_count;		/* Total byte count. */
	struct dsd64 dsd[2];
} cmd_a64_entry_t, request_t;

/*
 * ISP queue - continuation entry structure definition.
 */
#define CONTINUE_TYPE		0x02	/* Continuation entry. */
typedef struct {
	uint8_t entry_type;		/* Entry type. */
	uint8_t entry_count;		/* Entry count. */
	uint8_t sys_define;		/* System defined. */
	uint8_t entry_status;		/* Entry Status. */
	uint32_t reserved;
	struct dsd32 dsd[7];
} cont_entry_t;

/*
 * ISP queue - 64-Bit addressing, continuation entry structure definition.
 */
#define CONTINUE_A64_TYPE	0x0A	/* Continuation A64 entry. */
typedef struct {
	uint8_t entry_type;		/* Entry type. */
	uint8_t entry_count;		/* Entry count. */
	uint8_t sys_define;		/* System defined. */
	uint8_t entry_status;		/* Entry Status. */
	struct dsd64 dsd[5];
} cont_a64_entry_t;

#define PO_MODE_DIF_INSERT	0
#define PO_MODE_DIF_REMOVE	1
#define PO_MODE_DIF_PASS	2
#define PO_MODE_DIF_REPLACE	3
#define PO_MODE_DIF_TCP_CKSUM	6
#define PO_ENABLE_INCR_GUARD_SEED	BIT_3
#define PO_DISABLE_GUARD_CHECK	BIT_4
#define PO_DISABLE_INCR_REF_TAG	BIT_5
#define PO_DIS_HEADER_MODE	BIT_7
#define PO_ENABLE_DIF_BUNDLING	BIT_8
#define PO_DIS_FRAME_MODE	BIT_9
#define PO_DIS_VALD_APP_ESC	BIT_10 /* Dis validation for escape tag/ffffh */
#define PO_DIS_VALD_APP_REF_ESC BIT_11

#define PO_DIS_APP_TAG_REPL	BIT_12 /* disable REG Tag replacement */
#define PO_DIS_REF_TAG_REPL	BIT_13
#define PO_DIS_APP_TAG_VALD	BIT_14 /* disable REF Tag validation */
#define PO_DIS_REF_TAG_VALD	BIT_15

/*
 * ISP queue - 64-Bit addressing, continuation crc entry structure definition.
 */
struct crc_context {
	uint32_t handle;		/* System handle. */
	__le32 ref_tag;
	__le16 app_tag;
	uint8_t ref_tag_mask[4];	/* Validation/Replacement Mask*/
	uint8_t app_tag_mask[2];	/* Validation/Replacement Mask*/
	__le16 guard_seed;		/* Initial Guard Seed */
	__le16 prot_opts;		/* Requested Data Protection Mode */
	__le16 blk_size;		/* Data size in bytes */
	__le16	runt_blk_guard;	/* Guard value for runt block (tape
					 * only) */
	__le32 byte_count;		/* Total byte count/ total data
					 * transfer count */
	union {
		struct {
			uint32_t	reserved_1;
			uint16_t	reserved_2;
			uint16_t	reserved_3;
			uint32_t	reserved_4;
			struct dsd64	data_dsd[1];
			uint32_t	reserved_5[2];
			uint32_t	reserved_6;
		} nobundling;
		struct {
			__le32	dif_byte_count;	/* Total DIF byte
							 * count */
			uint16_t	reserved_1;
			__le16	dseg_count;	/* Data segment count */
			uint32_t	reserved_2;
			struct dsd64	data_dsd[1];
			struct dsd64	dif_dsd;
		} bundling;
	} u;

	struct fcp_cmnd	fcp_cmnd;
	dma_addr_t	crc_ctx_dma;
	/* List of DMA context transfers */
	struct list_head dsd_list;

	/* List of DIF Bundling context DMA address */
	struct list_head ldif_dsd_list;
	u8 no_ldif_dsd;

	struct list_head ldif_dma_hndl_list;
	u32 dif_bundl_len;
	u8 no_dif_bundl;
	/* This structure should not exceed 512 bytes */
};

#define CRC_CONTEXT_LEN_FW	(offsetof(struct crc_context, fcp_cmnd.lun))
#define CRC_CONTEXT_FCPCMND_OFF	(offsetof(struct crc_context, fcp_cmnd.lun))

/*
 * ISP queue - status entry structure definition.
 */
#define	STATUS_TYPE	0x03		/* Status entry. */
typedef struct {
	uint8_t entry_type;		/* Entry type. */
	uint8_t entry_count;		/* Entry count. */
	uint8_t sys_define;		/* System defined. */
	uint8_t entry_status;		/* Entry Status. */
	uint32_t handle;		/* System handle. */
	__le16	scsi_status;		/* SCSI status. */
	__le16	comp_status;		/* Completion status. */
	__le16	state_flags;		/* State flags. */
	__le16	status_flags;		/* Status flags. */
	__le16	rsp_info_len;		/* Response Info Length. */
	__le16	req_sense_length;	/* Request sense data length. */
	__le32	residual_length;	/* Residual transfer length. */
	uint8_t rsp_info[8];		/* FCP response information. */
	uint8_t req_sense_data[32];	/* Request sense data. */
} sts_entry_t;

/*
 * Status entry entry status
 */
#define RF_RQ_DMA_ERROR	BIT_6		/* Request Queue DMA error. */
#define RF_INV_E_ORDER	BIT_5		/* Invalid entry order. */
#define RF_INV_E_COUNT	BIT_4		/* Invalid entry count. */
#define RF_INV_E_PARAM	BIT_3		/* Invalid entry parameter. */
#define RF_INV_E_TYPE	BIT_2		/* Invalid entry type. */
#define RF_BUSY		BIT_1		/* Busy */
#define RF_MASK		(RF_RQ_DMA_ERROR | RF_INV_E_ORDER | RF_INV_E_COUNT | \
			 RF_INV_E_PARAM | RF_INV_E_TYPE | RF_BUSY)
#define RF_MASK_24XX	(RF_INV_E_ORDER | RF_INV_E_COUNT | RF_INV_E_PARAM | \
			 RF_INV_E_TYPE)

/*
 * Status entry SCSI status bit definitions.
 */
#define SS_MASK				0xfff	/* Reserved bits BIT_12-BIT_15*/
#define SS_RESIDUAL_UNDER		BIT_11
#define SS_RESIDUAL_OVER		BIT_10
#define SS_SENSE_LEN_VALID		BIT_9
#define SS_RESPONSE_INFO_LEN_VALID	BIT_8
#define SS_SCSI_STATUS_BYTE	0xff

#define SS_RESERVE_CONFLICT		(BIT_4 | BIT_3)
#define SS_BUSY_CONDITION		BIT_3
#define SS_CONDITION_MET		BIT_2
#define SS_CHECK_CONDITION		BIT_1

/*
 * Status entry completion status
 */
#define CS_COMPLETE		0x0	/* No errors */
#define CS_INCOMPLETE		0x1	/* Incomplete transfer of cmd. */
#define CS_DMA			0x2	/* A DMA direction error. */
#define CS_TRANSPORT		0x3	/* Transport error. */
#define CS_RESET		0x4	/* SCSI bus reset occurred */
#define CS_ABORTED		0x5	/* System aborted command. */
#define CS_TIMEOUT		0x6	/* Timeout error. */
#define CS_DATA_OVERRUN		0x7	/* Data overrun. */
#define CS_DIF_ERROR		0xC	/* DIF error detected  */

#define CS_DATA_UNDERRUN	0x15	/* Data Underrun. */
#define CS_QUEUE_FULL		0x1C	/* Queue Full. */
#define CS_PORT_UNAVAILABLE	0x28	/* Port unavailable */
					/* (selection timeout) */
#define CS_PORT_LOGGED_OUT	0x29	/* Port Logged Out */
#define CS_PORT_CONFIG_CHG	0x2A	/* Port Configuration Changed */
#define CS_PORT_BUSY		0x2B	/* Port Busy */
#define CS_COMPLETE_CHKCOND	0x30	/* Error? */
#define CS_IOCB_ERROR		0x31	/* Generic error for IOCB request
					   failure */
#define CS_REJECT_RECEIVED	0x4E	/* Reject received */
#define CS_EDIF_AUTH_ERROR	0x63	/* decrypt error */
#define CS_EDIF_PAD_LEN_ERROR	0x65	/* pad > frame size, not 4byte align */
#define CS_EDIF_INV_REQ		0x66	/* invalid request */
#define CS_EDIF_SPI_ERROR	0x67	/* rx frame unable to locate sa */
#define CS_EDIF_HDR_ERROR	0x69	/* data frame != expected len */
#define CS_BAD_PAYLOAD		0x80	/* Driver defined */
#define CS_UNKNOWN		0x81	/* Driver defined */
#define CS_RETRY		0x82	/* Driver defined */
#define CS_LOOP_DOWN_ABORT	0x83	/* Driver defined */

#define CS_BIDIR_RD_OVERRUN			0x700
#define CS_BIDIR_RD_WR_OVERRUN			0x707
#define CS_BIDIR_RD_OVERRUN_WR_UNDERRUN		0x715
#define CS_BIDIR_RD_UNDERRUN			0x1500
#define CS_BIDIR_RD_UNDERRUN_WR_OVERRUN		0x1507
#define CS_BIDIR_RD_WR_UNDERRUN			0x1515
#define CS_BIDIR_DMA				0x200
/*
 * Status entry status flags
 */
#define SF_ABTS_TERMINATED	BIT_10
#define SF_LOGOUT_SENT		BIT_13

/*
 * ISP queue - status continuation entry structure definition.
 */
#define	STATUS_CONT_TYPE	0x10	/* Status continuation entry. */
typedef struct {
	uint8_t entry_type;		/* Entry type. */
	uint8_t entry_count;		/* Entry count. */
	uint8_t sys_define;		/* System defined. */
	uint8_t entry_status;		/* Entry Status. */
	uint8_t data[60];		/* data */
} sts_cont_entry_t;

/*
 * ISP queue -	RIO Type 1 status entry (32 bit I/O entry handles)
 *		structure definition.
 */
#define	STATUS_TYPE_21 0x21		/* Status entry. */
typedef struct {
	uint8_t entry_type;		/* Entry type. */
	uint8_t entry_count;		/* Entry count. */
	uint8_t handle_count;		/* Handle count. */
	uint8_t entry_status;		/* Entry Status. */
	uint32_t handle[15];		/* System handles. */
} sts21_entry_t;

/*
 * ISP queue -	RIO Type 2 status entry (16 bit I/O entry handles)
 *		structure definition.
 */
#define	STATUS_TYPE_22	0x22		/* Status entry. */
typedef struct {
	uint8_t entry_type;		/* Entry type. */
	uint8_t entry_count;		/* Entry count. */
	uint8_t handle_count;		/* Handle count. */
	uint8_t entry_status;		/* Entry Status. */
	uint16_t handle[30];		/* System handles. */
} sts22_entry_t;

/*
 * ISP queue - marker entry structure definition.
 */
#define MARKER_TYPE	0x04		/* Marker entry. */
typedef struct {
	uint8_t entry_type;		/* Entry type. */
	uint8_t entry_count;		/* Entry count. */
	uint8_t handle_count;		/* Handle count. */
	uint8_t entry_status;		/* Entry Status. */
	uint32_t sys_define_2;		/* System defined. */
	target_id_t target;		/* SCSI ID */
	uint8_t modifier;		/* Modifier (7-0). */
#define MK_SYNC_ID_LUN	0		/* Synchronize ID/LUN */
#define MK_SYNC_ID	1		/* Synchronize ID */
#define MK_SYNC_ALL	2		/* Synchronize all ID/LUN */
#define MK_SYNC_LIP	3		/* Synchronize all ID/LUN, */
					/* clear port changed, */
					/* use sequence number. */
	uint8_t reserved_1;
	__le16	sequence_number;	/* Sequence number of event */
	__le16	lun;			/* SCSI LUN */
	uint8_t reserved_2[48];
} mrk_entry_t;

/*
 * ISP queue - Management Server entry structure definition.
 */
#define MS_IOCB_TYPE		0x29	/* Management Server IOCB entry */
typedef struct {
	uint8_t entry_type;		/* Entry type. */
	uint8_t entry_count;		/* Entry count. */
	uint8_t handle_count;		/* Handle count. */
	uint8_t entry_status;		/* Entry Status. */
	uint32_t handle1;		/* System handle. */
	target_id_t loop_id;
	__le16	status;
	__le16	control_flags;		/* Control flags. */
	uint16_t reserved2;
	__le16	timeout;
	__le16	cmd_dsd_count;
	__le16	total_dsd_count;
	uint8_t type;
	uint8_t r_ctl;
	__le16	rx_id;
	uint16_t reserved3;
	uint32_t handle2;
	__le32	rsp_bytecount;
	__le32	req_bytecount;
	struct dsd64 req_dsd;
	struct dsd64 rsp_dsd;
} ms_iocb_entry_t;

#define SCM_EDC_ACC_RECEIVED		BIT_6
#define SCM_RDF_ACC_RECEIVED		BIT_7

/*
 * ISP queue - Mailbox Command entry structure definition.
 */
#define MBX_IOCB_TYPE	0x39
struct mbx_entry {
	uint8_t entry_type;
	uint8_t entry_count;
	uint8_t sys_define1;
	/* Use sys_define1 for source type */
#define SOURCE_SCSI	0x00
#define SOURCE_IP	0x01
#define SOURCE_VI	0x02
#define SOURCE_SCTP	0x03
#define SOURCE_MP	0x04
#define SOURCE_MPIOCTL	0x05
#define SOURCE_ASYNC_IOCB 0x07

	uint8_t entry_status;

	uint32_t handle;
	target_id_t loop_id;

	__le16	status;
	__le16	state_flags;
	__le16	status_flags;

	uint32_t sys_define2[2];

	__le16	mb0;
	__le16	mb1;
	__le16	mb2;
	__le16	mb3;
	__le16	mb6;
	__le16	mb7;
	__le16	mb9;
	__le16	mb10;
	uint32_t reserved_2[2];
	uint8_t node_name[WWN_SIZE];
	uint8_t port_name[WWN_SIZE];
};

#ifndef IMMED_NOTIFY_TYPE
#define IMMED_NOTIFY_TYPE 0x0D		/* Immediate notify entry. */
/*
 * ISP queue -	immediate notify entry structure definition.
 *		This is sent by the ISP to the Target driver.
 *		This IOCB would have report of events sent by the
 *		initiator, that needs to be handled by the target
 *		driver immediately.
 */
struct imm_ntfy_from_isp {
	uint8_t	 entry_type;		    /* Entry type. */
	uint8_t	 entry_count;		    /* Entry count. */
	uint8_t	 sys_define;		    /* System defined. */
	uint8_t	 entry_status;		    /* Entry Status. */
	union {
		struct {
			__le32	sys_define_2; /* System defined. */
			target_id_t target;
			__le16	lun;
			uint8_t  target_id;
			uint8_t  reserved_1;
			__le16	status_modifier;
			__le16	status;
			__le16	task_flags;
			__le16	seq_id;
			__le16	srr_rx_id;
			__le32	srr_rel_offs;
			__le16	srr_ui;
#define SRR_IU_DATA_IN	0x1
#define SRR_IU_DATA_OUT	0x5
#define SRR_IU_STATUS	0x7
			__le16	srr_ox_id;
			uint8_t reserved_2[28];
		} isp2x;
		struct {
			uint32_t reserved;
			__le16	nport_handle;
			uint16_t reserved_2;
			__le16	flags;
#define NOTIFY24XX_FLAGS_FCSP		BIT_5
#define NOTIFY24XX_FLAGS_GLOBAL_TPRLO   BIT_1
#define NOTIFY24XX_FLAGS_PUREX_IOCB     BIT_0
			__le16	srr_rx_id;
			__le16	status;
			uint8_t  status_subcode;
			uint8_t  fw_handle;
			__le32	exchange_address;
			__le32	srr_rel_offs;
			__le16	srr_ui;
			__le16	srr_ox_id;
			union {
				struct {
					uint8_t node_name[8];
				} plogi; /* PLOGI/ADISC/PDISC */
				struct {
					/* PRLI word 3 bit 0-15 */
					__le16	wd3_lo;
					uint8_t resv0[6];
				} prli;
				struct {
					uint8_t port_id[3];
					uint8_t resv1;
					__le16	nport_handle;
					uint16_t resv2;
				} req_els;
			} u;
			uint8_t port_name[8];
			uint8_t resv3[3];
			uint8_t  vp_index;
			uint32_t reserved_5;
			uint8_t  port_id[3];
			uint8_t  reserved_6;
		} isp24;
	} u;
	uint16_t reserved_7;
	__le16	ox_id;
} __packed;
#endif

/*
 * ISP request and response queue entry sizes
 */
#define RESPONSE_ENTRY_SIZE	(sizeof(response_t))
#define REQUEST_ENTRY_SIZE	(sizeof(request_t))



/*
 * Switch info gathering structure.
 */
typedef struct {
	port_id_t d_id;
	uint8_t node_name[WWN_SIZE];
	uint8_t port_name[WWN_SIZE];
	uint8_t fabric_port_name[WWN_SIZE];
	uint16_t fp_speed;
	uint8_t fc4_type;
	uint8_t fc4_features;
} sw_info_t;

/* FCP-4 types */
#define FC4_TYPE_FCP_SCSI	0x08
#define FC4_TYPE_NVME		0x28
#define FC4_TYPE_OTHER		0x0
#define FC4_TYPE_UNKNOWN	0xff

/* mailbox command 4G & above */
struct mbx_24xx_entry {
	uint8_t		entry_type;
	uint8_t		entry_count;
	uint8_t		sys_define1;
	uint8_t		entry_status;
	uint32_t	handle;
	uint16_t	mb[28];
};

#define IOCB_SIZE 64

/*
 * Fibre channel port type.
 */
typedef enum {
	FCT_UNKNOWN,
	FCT_BROADCAST = 0x01,
	FCT_INITIATOR = 0x02,
	FCT_TARGET    = 0x04,
	FCT_NVME_INITIATOR = 0x10,
	FCT_NVME_TARGET = 0x20,
	FCT_NVME_DISCOVERY = 0x40,
	FCT_NVME = 0xf0,
} fc_port_type_t;

enum qla_sess_deletion {
	QLA_SESS_DELETION_NONE		= 0,
	QLA_SESS_DELETION_IN_PROGRESS,
	QLA_SESS_DELETED,
};

enum qlt_plogi_link_t {
	QLT_PLOGI_LINK_SAME_WWN,
	QLT_PLOGI_LINK_CONFLICT,
	QLT_PLOGI_LINK_MAX
};

struct qlt_plogi_ack_t {
	struct list_head	list;
	struct imm_ntfy_from_isp iocb;
	port_id_t	id;
	int		ref_count;
	void		*fcport;
};

struct ct_sns_desc {
	struct ct_sns_pkt	*ct_sns;
	dma_addr_t		ct_sns_dma;
};

enum discovery_state {
	DSC_DELETED,
	DSC_GNL,
	DSC_LOGIN_PEND,
	DSC_LOGIN_FAILED,
	DSC_GPDB,
	DSC_UPD_FCPORT,
	DSC_LOGIN_COMPLETE,
	DSC_ADISC,
	DSC_DELETE_PEND,
	DSC_LOGIN_AUTH_PEND,
};

enum login_state {	/* FW control Target side */
	DSC_LS_LLIOCB_SENT = 2,
	DSC_LS_PLOGI_PEND,
	DSC_LS_PLOGI_COMP,
	DSC_LS_PRLI_PEND,
	DSC_LS_PRLI_COMP,
	DSC_LS_PORT_UNAVAIL,
	DSC_LS_PRLO_PEND = 9,
	DSC_LS_LOGO_PEND,
};

enum rscn_addr_format {
	RSCN_PORT_ADDR,
	RSCN_AREA_ADDR,
	RSCN_DOM_ADDR,
	RSCN_FAB_ADDR,
};

/*
 * Fibre channel port structure.
 */
typedef struct fc_port {
	struct list_head list;
	struct scsi_qla_host *vha;
<<<<<<< HEAD
=======
	struct list_head unsol_ctx_head;
>>>>>>> 9f6fec65

	unsigned int conf_compl_supported:1;
	unsigned int deleted:2;
	unsigned int free_pending:1;
	unsigned int local:1;
	unsigned int logout_on_delete:1;
	unsigned int logo_ack_needed:1;
	unsigned int keep_nport_handle:1;
	unsigned int send_els_logo:1;
	unsigned int login_pause:1;
	unsigned int login_succ:1;
	unsigned int query:1;
	unsigned int id_changed:1;
	unsigned int scan_needed:1;
	unsigned int n2n_flag:1;
	unsigned int explicit_logout:1;
	unsigned int prli_pend_timer:1;
	unsigned int do_prli_nvme:1;

	uint8_t nvme_flag;
	uint8_t node_name[WWN_SIZE];
	uint8_t port_name[WWN_SIZE];
	port_id_t d_id;
	uint16_t loop_id;
	uint16_t old_loop_id;

	struct completion nvme_del_done;
	uint32_t nvme_prli_service_param;
#define NVME_PRLI_SP_PI_CTRL	BIT_9
#define NVME_PRLI_SP_SLER	BIT_8
#define NVME_PRLI_SP_CONF       BIT_7
#define NVME_PRLI_SP_INITIATOR  BIT_5
#define NVME_PRLI_SP_TARGET     BIT_4
#define NVME_PRLI_SP_DISCOVERY  BIT_3
#define NVME_PRLI_SP_FIRST_BURST	BIT_0

	uint32_t nvme_first_burst_size;
#define NVME_FLAG_REGISTERED 4
#define NVME_FLAG_DELETING 2
#define NVME_FLAG_RESETTING 1

	struct fc_port *conflict;
	unsigned char logout_completed;
	int generation;

	struct se_session *se_sess;
	struct list_head sess_cmd_list;
	spinlock_t sess_cmd_lock;
	struct kref sess_kref;
	struct qla_tgt *tgt;
	unsigned long expires;
	struct list_head del_list_entry;
	struct work_struct free_work;
	struct work_struct reg_work;
	uint64_t jiffies_at_registration;
	unsigned long prli_expired;
	struct qlt_plogi_ack_t *plogi_link[QLT_PLOGI_LINK_MAX];

	uint16_t tgt_id;
	uint16_t old_tgt_id;
	uint16_t sec_since_registration;

	uint8_t fcp_prio;

	uint8_t fabric_port_name[WWN_SIZE];
	uint16_t fp_speed;

	fc_port_type_t port_type;

	atomic_t state;
	uint32_t flags;

	int login_retry;

	struct fc_rport *rport;
	u32 supported_classes;

	uint8_t fc4_type;
	uint8_t fc4_features;
	uint8_t scan_state;

	unsigned long last_queue_full;
	unsigned long last_ramp_up;

	uint16_t port_id;

	struct nvme_fc_remote_port *nvme_remote_port;

	unsigned long retry_delay_timestamp;
	struct qla_tgt_sess *tgt_session;
	struct ct_sns_desc ct_desc;
	enum discovery_state disc_state;
	atomic_t shadow_disc_state;
	enum discovery_state next_disc_state;
	enum login_state fw_login_state;
	unsigned long dm_login_expire;
	unsigned long plogi_nack_done_deadline;

	u32 login_gen, last_login_gen;
	u32 rscn_gen, last_rscn_gen;
	u32 chip_reset;
	struct list_head gnl_entry;
	struct work_struct del_work;
	u8 iocb[IOCB_SIZE];
	u8 current_login_state;
	u8 last_login_state;
	u16 n2n_link_reset_cnt;
	u16 n2n_chip_reset;

	struct dentry *dfs_rport_dir;

	u64 tgt_short_link_down_cnt;
	u64 tgt_link_down_time;
	u64 dev_loss_tmo;
	/*
	 * EDIF parameters for encryption.
	 */
	struct {
		uint32_t	enable:1;	/* device is edif enabled/req'd */
		uint32_t	app_stop:2;
		uint32_t	aes_gmac:1;
		uint32_t	app_sess_online:1;
		uint32_t	tx_sa_set:1;
		uint32_t	rx_sa_set:1;
		uint32_t	tx_sa_pending:1;
		uint32_t	rx_sa_pending:1;
		uint32_t	tx_rekey_cnt;
		uint32_t	rx_rekey_cnt;
		uint64_t	tx_bytes;
		uint64_t	rx_bytes;
		uint8_t		sess_down_acked;
		uint8_t		auth_state;
		uint16_t	authok:1;
		uint16_t	rekey_cnt;
		struct list_head edif_indx_list;
		spinlock_t  indx_list_lock;

		struct list_head tx_sa_list;
		struct list_head rx_sa_list;
		spinlock_t	sa_list_lock;
	} edif;
} fc_port_t;

enum {
	FC4_PRIORITY_NVME = 1,
	FC4_PRIORITY_FCP  = 2,
};

#define QLA_FCPORT_SCAN		1
#define QLA_FCPORT_FOUND	2

struct event_arg {
	fc_port_t		*fcport;
	srb_t			*sp;
	port_id_t		id;
	u16			data[2], rc;
	u8			port_name[WWN_SIZE];
	u32			iop[2];
};

#include "qla_mr.h"

/*
 * Fibre channel port/lun states.
 */
enum {
	FCS_UNKNOWN,
	FCS_UNCONFIGURED,
	FCS_DEVICE_DEAD,
	FCS_DEVICE_LOST,
	FCS_ONLINE,
};

extern const char *const port_state_str[5];

static const char *const port_dstate_str[] = {
	[DSC_DELETED]		= "DELETED",
	[DSC_GNL]		= "GNL",
	[DSC_LOGIN_PEND]	= "LOGIN_PEND",
	[DSC_LOGIN_FAILED]	= "LOGIN_FAILED",
	[DSC_GPDB]		= "GPDB",
	[DSC_UPD_FCPORT]	= "UPD_FCPORT",
	[DSC_LOGIN_COMPLETE]	= "LOGIN_COMPLETE",
	[DSC_ADISC]		= "ADISC",
	[DSC_DELETE_PEND]	= "DELETE_PEND",
	[DSC_LOGIN_AUTH_PEND]	= "LOGIN_AUTH_PEND",
};

/*
 * FC port flags.
 */
#define FCF_FABRIC_DEVICE	BIT_0
#define FCF_LOGIN_NEEDED	BIT_1
#define FCF_FCP2_DEVICE		BIT_2
#define FCF_ASYNC_SENT		BIT_3
#define FCF_CONF_COMP_SUPPORTED BIT_4
#define FCF_ASYNC_ACTIVE	BIT_5
#define FCF_FCSP_DEVICE		BIT_6
#define FCF_EDIF_DELETE		BIT_7

/* No loop ID flag. */
#define FC_NO_LOOP_ID		0x1000

/*
 * FC-CT interface
 *
 * NOTE: All structures are big-endian in form.
 */

#define CT_REJECT_RESPONSE	0x8001
#define CT_ACCEPT_RESPONSE	0x8002
#define CT_REASON_INVALID_COMMAND_CODE		0x01
#define CT_REASON_CANNOT_PERFORM		0x09
#define CT_REASON_COMMAND_UNSUPPORTED		0x0b
#define CT_EXPL_ALREADY_REGISTERED		0x10
#define CT_EXPL_HBA_ATTR_NOT_REGISTERED		0x11
#define CT_EXPL_MULTIPLE_HBA_ATTR		0x12
#define CT_EXPL_INVALID_HBA_BLOCK_LENGTH	0x13
#define CT_EXPL_MISSING_REQ_HBA_ATTR		0x14
#define CT_EXPL_PORT_NOT_REGISTERED_		0x15
#define CT_EXPL_MISSING_HBA_ID_PORT_LIST	0x16
#define CT_EXPL_HBA_NOT_REGISTERED		0x17
#define CT_EXPL_PORT_ATTR_NOT_REGISTERED	0x20
#define CT_EXPL_PORT_NOT_REGISTERED		0x21
#define CT_EXPL_MULTIPLE_PORT_ATTR		0x22
#define CT_EXPL_INVALID_PORT_BLOCK_LENGTH	0x23

#define NS_N_PORT_TYPE	0x01
#define NS_NL_PORT_TYPE	0x02
#define NS_NX_PORT_TYPE	0x7F

#define	GA_NXT_CMD	0x100
#define	GA_NXT_REQ_SIZE	(16 + 4)
#define	GA_NXT_RSP_SIZE	(16 + 620)

#define	GPN_FT_CMD	0x172
#define	GPN_FT_REQ_SIZE	(16 + 4)
#define	GNN_FT_CMD	0x173
#define	GNN_FT_REQ_SIZE	(16 + 4)

#define	GID_PT_CMD	0x1A1
#define	GID_PT_REQ_SIZE	(16 + 4)

#define	GPN_ID_CMD	0x112
#define	GPN_ID_REQ_SIZE	(16 + 4)
#define	GPN_ID_RSP_SIZE	(16 + 8)

#define	GNN_ID_CMD	0x113
#define	GNN_ID_REQ_SIZE	(16 + 4)
#define	GNN_ID_RSP_SIZE	(16 + 8)

#define	GFT_ID_CMD	0x117
#define	GFT_ID_REQ_SIZE	(16 + 4)
#define	GFT_ID_RSP_SIZE	(16 + 32)

#define GID_PN_CMD 0x121
#define GID_PN_REQ_SIZE (16 + 8)
#define GID_PN_RSP_SIZE (16 + 4)

#define	RFT_ID_CMD	0x217
#define	RFT_ID_REQ_SIZE	(16 + 4 + 32)
#define	RFT_ID_RSP_SIZE	16

#define	RFF_ID_CMD	0x21F
#define	RFF_ID_REQ_SIZE	(16 + 4 + 2 + 1 + 1)
#define	RFF_ID_RSP_SIZE	16

#define	RNN_ID_CMD	0x213
#define	RNN_ID_REQ_SIZE	(16 + 4 + 8)
#define	RNN_ID_RSP_SIZE	16

#define	RSNN_NN_CMD	 0x239
#define	RSNN_NN_REQ_SIZE (16 + 8 + 1 + 255)
#define	RSNN_NN_RSP_SIZE 16

#define	GFPN_ID_CMD	0x11C
#define	GFPN_ID_REQ_SIZE (16 + 4)
#define	GFPN_ID_RSP_SIZE (16 + 8)

#define	GPSC_CMD	0x127
#define	GPSC_REQ_SIZE	(16 + 8)
#define	GPSC_RSP_SIZE	(16 + 2 + 2)

#define GFF_ID_CMD	0x011F
#define GFF_ID_REQ_SIZE	(16 + 4)
#define GFF_ID_RSP_SIZE (16 + 128)

/*
 * FDMI HBA attribute types.
 */
#define FDMI1_HBA_ATTR_COUNT			10
#define FDMI2_HBA_ATTR_COUNT			17

#define FDMI_HBA_NODE_NAME			0x1
#define FDMI_HBA_MANUFACTURER			0x2
#define FDMI_HBA_SERIAL_NUMBER			0x3
#define FDMI_HBA_MODEL				0x4
#define FDMI_HBA_MODEL_DESCRIPTION		0x5
#define FDMI_HBA_HARDWARE_VERSION		0x6
#define FDMI_HBA_DRIVER_VERSION			0x7
#define FDMI_HBA_OPTION_ROM_VERSION		0x8
#define FDMI_HBA_FIRMWARE_VERSION		0x9
#define FDMI_HBA_OS_NAME_AND_VERSION		0xa
#define FDMI_HBA_MAXIMUM_CT_PAYLOAD_LENGTH	0xb

#define FDMI_HBA_NODE_SYMBOLIC_NAME		0xc
#define FDMI_HBA_VENDOR_SPECIFIC_INFO		0xd
#define FDMI_HBA_NUM_PORTS			0xe
#define FDMI_HBA_FABRIC_NAME			0xf
#define FDMI_HBA_BOOT_BIOS_NAME			0x10
#define FDMI_HBA_VENDOR_IDENTIFIER		0xe0

struct ct_fdmi_hba_attr {
	__be16	type;
	__be16	len;
	union {
		uint8_t node_name[WWN_SIZE];
		uint8_t manufacturer[64];
		uint8_t serial_num[32];
		uint8_t model[16+1];
		uint8_t model_desc[80];
		uint8_t hw_version[32];
		uint8_t driver_version[32];
		uint8_t orom_version[16];
		uint8_t fw_version[32];
		uint8_t os_version[128];
		__be32	 max_ct_len;

		uint8_t sym_name[256];
		__be32	 vendor_specific_info;
		__be32	 num_ports;
		uint8_t fabric_name[WWN_SIZE];
		uint8_t bios_name[32];
		uint8_t vendor_identifier[8];
	} a;
};

struct ct_fdmi1_hba_attributes {
	__be32	count;
	struct ct_fdmi_hba_attr entry[FDMI1_HBA_ATTR_COUNT];
};

struct ct_fdmi2_hba_attributes {
	__be32	count;
	struct ct_fdmi_hba_attr entry[FDMI2_HBA_ATTR_COUNT];
};

/*
 * FDMI Port attribute types.
 */
#define FDMI1_PORT_ATTR_COUNT		6
#define FDMI2_PORT_ATTR_COUNT		16
#define FDMI2_SMARTSAN_PORT_ATTR_COUNT	23

#define FDMI_PORT_FC4_TYPES		0x1
#define FDMI_PORT_SUPPORT_SPEED		0x2
#define FDMI_PORT_CURRENT_SPEED		0x3
#define FDMI_PORT_MAX_FRAME_SIZE	0x4
#define FDMI_PORT_OS_DEVICE_NAME	0x5
#define FDMI_PORT_HOST_NAME		0x6

#define FDMI_PORT_NODE_NAME		0x7
#define FDMI_PORT_NAME			0x8
#define FDMI_PORT_SYM_NAME		0x9
#define FDMI_PORT_TYPE			0xa
#define FDMI_PORT_SUPP_COS		0xb
#define FDMI_PORT_FABRIC_NAME		0xc
#define FDMI_PORT_FC4_TYPE		0xd
#define FDMI_PORT_STATE			0x101
#define FDMI_PORT_COUNT			0x102
#define FDMI_PORT_IDENTIFIER		0x103

#define FDMI_SMARTSAN_SERVICE		0xF100
#define FDMI_SMARTSAN_GUID		0xF101
#define FDMI_SMARTSAN_VERSION		0xF102
#define FDMI_SMARTSAN_PROD_NAME		0xF103
#define FDMI_SMARTSAN_PORT_INFO		0xF104
#define FDMI_SMARTSAN_QOS_SUPPORT	0xF105
#define FDMI_SMARTSAN_SECURITY_SUPPORT	0xF106

#define FDMI_PORT_SPEED_1GB		0x1
#define FDMI_PORT_SPEED_2GB		0x2
#define FDMI_PORT_SPEED_10GB		0x4
#define FDMI_PORT_SPEED_4GB		0x8
#define FDMI_PORT_SPEED_8GB		0x10
#define FDMI_PORT_SPEED_16GB		0x20
#define FDMI_PORT_SPEED_32GB		0x40
#define FDMI_PORT_SPEED_20GB		0x80
#define FDMI_PORT_SPEED_40GB		0x100
#define FDMI_PORT_SPEED_128GB		0x200
#define FDMI_PORT_SPEED_64GB		0x400
#define FDMI_PORT_SPEED_256GB		0x800
#define FDMI_PORT_SPEED_UNKNOWN		0x8000

#define FC_CLASS_2	0x04
#define FC_CLASS_3	0x08
#define FC_CLASS_2_3	0x0C

struct ct_fdmi_port_attr {
	__be16	type;
	__be16	len;
	union {
		uint8_t fc4_types[32];
		__be32	sup_speed;
		__be32	cur_speed;
		__be32	max_frame_size;
		uint8_t os_dev_name[32];
		uint8_t host_name[256];

		uint8_t node_name[WWN_SIZE];
		uint8_t port_name[WWN_SIZE];
		uint8_t port_sym_name[128];
		__be32	port_type;
		__be32	port_supported_cos;
		uint8_t fabric_name[WWN_SIZE];
		uint8_t port_fc4_type[32];
		__be32	 port_state;
		__be32	 num_ports;
		__be32	 port_id;

		uint8_t smartsan_service[24];
		uint8_t smartsan_guid[16];
		uint8_t smartsan_version[24];
		uint8_t smartsan_prod_name[16];
		__be32	 smartsan_port_info;
		__be32	 smartsan_qos_support;
		__be32	 smartsan_security_support;
	} a;
};

struct ct_fdmi1_port_attributes {
	__be32	 count;
	struct ct_fdmi_port_attr entry[FDMI1_PORT_ATTR_COUNT];
};

struct ct_fdmi2_port_attributes {
	__be32	count;
	struct ct_fdmi_port_attr entry[FDMI2_PORT_ATTR_COUNT];
};

#define FDMI_ATTR_TYPELEN(obj) \
	(sizeof((obj)->type) + sizeof((obj)->len))

#define FDMI_ATTR_ALIGNMENT(len) \
	(4 - ((len) & 3))

/* FDMI register call options */
#define CALLOPT_FDMI1		0
#define CALLOPT_FDMI2		1
#define CALLOPT_FDMI2_SMARTSAN	2

/* FDMI definitions. */
#define GRHL_CMD	0x100
#define GHAT_CMD	0x101
#define GRPL_CMD	0x102
#define GPAT_CMD	0x110

#define RHBA_CMD	0x200
#define RHBA_RSP_SIZE	16

#define RHAT_CMD	0x201

#define RPRT_CMD	0x210
#define RPRT_RSP_SIZE	24

#define RPA_CMD		0x211
#define RPA_RSP_SIZE	16
#define SMARTSAN_RPA_RSP_SIZE	24

#define DHBA_CMD	0x300
#define DHBA_REQ_SIZE	(16 + 8)
#define DHBA_RSP_SIZE	16

#define DHAT_CMD	0x301
#define DPRT_CMD	0x310
#define DPA_CMD		0x311

/* CT command header -- request/response common fields */
struct ct_cmd_hdr {
	uint8_t revision;
	uint8_t in_id[3];
	uint8_t gs_type;
	uint8_t gs_subtype;
	uint8_t options;
	uint8_t reserved;
};

/* CT command request */
struct ct_sns_req {
	struct ct_cmd_hdr header;
	__be16	command;
	__be16	max_rsp_size;
	uint8_t fragment_id;
	uint8_t reserved[3];

	union {
		/* GA_NXT, GPN_ID, GNN_ID, GFT_ID, GFPN_ID */
		struct {
			uint8_t reserved;
			be_id_t port_id;
		} port_id;

		struct {
			uint8_t reserved;
			uint8_t domain;
			uint8_t area;
			uint8_t port_type;
		} gpn_ft;

		struct {
			uint8_t port_type;
			uint8_t domain;
			uint8_t area;
			uint8_t reserved;
		} gid_pt;

		struct {
			uint8_t reserved;
			be_id_t port_id;
			uint8_t fc4_types[32];
		} rft_id;

		struct {
			uint8_t reserved;
			be_id_t port_id;
			uint16_t reserved2;
			uint8_t fc4_feature;
			uint8_t fc4_type;
		} rff_id;

		struct {
			uint8_t reserved;
			be_id_t port_id;
			uint8_t node_name[8];
		} rnn_id;

		struct {
			uint8_t node_name[8];
			uint8_t name_len;
			uint8_t sym_node_name[255];
		} rsnn_nn;

		struct {
			uint8_t hba_identifier[8];
		} ghat;

		struct {
			uint8_t hba_identifier[8];
			__be32	entry_count;
			uint8_t port_name[8];
			struct ct_fdmi2_hba_attributes attrs;
		} rhba;

		struct {
			uint8_t hba_identifier[8];
			struct ct_fdmi1_hba_attributes attrs;
		} rhat;

		struct {
			uint8_t port_name[8];
			struct ct_fdmi2_port_attributes attrs;
		} rpa;

		struct {
			uint8_t hba_identifier[8];
			uint8_t port_name[8];
			struct ct_fdmi2_port_attributes attrs;
		} rprt;

		struct {
			uint8_t port_name[8];
		} dhba;

		struct {
			uint8_t port_name[8];
		} dhat;

		struct {
			uint8_t port_name[8];
		} dprt;

		struct {
			uint8_t port_name[8];
		} dpa;

		struct {
			uint8_t port_name[8];
		} gpsc;

		struct {
			uint8_t reserved;
			uint8_t port_id[3];
		} gff_id;

		struct {
			uint8_t port_name[8];
		} gid_pn;
	} req;
};

/* CT command response header */
struct ct_rsp_hdr {
	struct ct_cmd_hdr header;
	__be16	response;
	uint16_t residual;
	uint8_t fragment_id;
	uint8_t reason_code;
	uint8_t explanation_code;
	uint8_t vendor_unique;
};

struct ct_sns_gid_pt_data {
	uint8_t control_byte;
	be_id_t port_id;
};

/* It's the same for both GPN_FT and GNN_FT */
struct ct_sns_gpnft_rsp {
	struct {
		struct ct_cmd_hdr header;
		uint16_t response;
		uint16_t residual;
		uint8_t fragment_id;
		uint8_t reason_code;
		uint8_t explanation_code;
		uint8_t vendor_unique;
	};
	/* Assume the largest number of targets for the union */
	DECLARE_FLEX_ARRAY(struct ct_sns_gpn_ft_data {
		u8 control_byte;
		u8 port_id[3];
		u32 reserved;
		u8 port_name[8];
	}, entries);
};

/* CT command response */
struct ct_sns_rsp {
	struct ct_rsp_hdr header;

	union {
		struct {
			uint8_t port_type;
			be_id_t port_id;
			uint8_t port_name[8];
			uint8_t sym_port_name_len;
			uint8_t sym_port_name[255];
			uint8_t node_name[8];
			uint8_t sym_node_name_len;
			uint8_t sym_node_name[255];
			uint8_t init_proc_assoc[8];
			uint8_t node_ip_addr[16];
			uint8_t class_of_service[4];
			uint8_t fc4_types[32];
			uint8_t ip_address[16];
			uint8_t fabric_port_name[8];
			uint8_t reserved;
			uint8_t hard_address[3];
		} ga_nxt;

		struct {
			/* Assume the largest number of targets for the union */
			struct ct_sns_gid_pt_data
			    entries[MAX_FIBRE_DEVICES_MAX];
		} gid_pt;

		struct {
			uint8_t port_name[8];
		} gpn_id;

		struct {
			uint8_t node_name[8];
		} gnn_id;

		struct {
			uint8_t fc4_types[32];
		} gft_id;

		struct {
			uint32_t entry_count;
			uint8_t port_name[8];
			struct ct_fdmi1_hba_attributes attrs;
		} ghat;

		struct {
			uint8_t port_name[8];
		} gfpn_id;

		struct {
			__be16	speeds;
			__be16	speed;
		} gpsc;

#define GFF_FCP_SCSI_OFFSET	7
#define GFF_NVME_OFFSET		23 /* type = 28h */
		struct {
			uint8_t fc4_features[128];
#define FC4_FF_TARGET    BIT_0
#define FC4_FF_INITIATOR BIT_1
		} gff_id;
		struct {
			uint8_t reserved;
			uint8_t port_id[3];
		} gid_pn;
	} rsp;
};

struct ct_sns_pkt {
	union {
		struct ct_sns_req req;
		struct ct_sns_rsp rsp;
	} p;
};

struct ct_sns_gpnft_pkt {
	union {
		struct ct_sns_req req;
		struct ct_sns_gpnft_rsp rsp;
	} p;
};

enum scan_flags_t {
	SF_SCANNING = BIT_0,
	SF_QUEUED = BIT_1,
};

enum fc4type_t {
	FS_FC4TYPE_FCP	= BIT_0,
	FS_FC4TYPE_NVME	= BIT_1,
	FS_FCP_IS_N2N = BIT_7,
};

struct fab_scan_rp {
	port_id_t id;
	enum fc4type_t fc4type;
	u8 port_name[8];
	u8 node_name[8];
};

struct fab_scan {
	struct fab_scan_rp *l;
	u32 size;
	u16 scan_retry;
#define MAX_SCAN_RETRIES 5
	enum scan_flags_t scan_flags;
	struct delayed_work scan_work;
};

/*
 * SNS command structures -- for 2200 compatibility.
 */
#define	RFT_ID_SNS_SCMD_LEN	22
#define	RFT_ID_SNS_CMD_SIZE	60
#define	RFT_ID_SNS_DATA_SIZE	16

#define	RNN_ID_SNS_SCMD_LEN	10
#define	RNN_ID_SNS_CMD_SIZE	36
#define	RNN_ID_SNS_DATA_SIZE	16

#define	GA_NXT_SNS_SCMD_LEN	6
#define	GA_NXT_SNS_CMD_SIZE	28
#define	GA_NXT_SNS_DATA_SIZE	(620 + 16)

#define	GID_PT_SNS_SCMD_LEN	6
#define	GID_PT_SNS_CMD_SIZE	28
/*
 * Assume MAX_FIBRE_DEVICES_2100 as these defines are only used with older
 * adapters.
 */
#define	GID_PT_SNS_DATA_SIZE	(MAX_FIBRE_DEVICES_2100 * 4 + 16)

#define	GPN_ID_SNS_SCMD_LEN	6
#define	GPN_ID_SNS_CMD_SIZE	28
#define	GPN_ID_SNS_DATA_SIZE	(8 + 16)

#define	GNN_ID_SNS_SCMD_LEN	6
#define	GNN_ID_SNS_CMD_SIZE	28
#define	GNN_ID_SNS_DATA_SIZE	(8 + 16)

struct sns_cmd_pkt {
	union {
		struct {
			__le16	buffer_length;
			__le16	reserved_1;
			__le64	buffer_address __packed;
			__le16	subcommand_length;
			__le16	reserved_2;
			__le16	subcommand;
			__le16	size;
			uint32_t reserved_3;
			uint8_t param[36];
		} cmd;

		uint8_t rft_data[RFT_ID_SNS_DATA_SIZE];
		uint8_t rnn_data[RNN_ID_SNS_DATA_SIZE];
		uint8_t gan_data[GA_NXT_SNS_DATA_SIZE];
		uint8_t gid_data[GID_PT_SNS_DATA_SIZE];
		uint8_t gpn_data[GPN_ID_SNS_DATA_SIZE];
		uint8_t gnn_data[GNN_ID_SNS_DATA_SIZE];
	} p;
};

struct fw_blob {
	char *name;
	uint32_t segs[4];
	const struct firmware *fw;
};

/* Return data from MBC_GET_ID_LIST call. */
struct gid_list_info {
	uint8_t	al_pa;
	uint8_t	area;
	uint8_t	domain;
	uint8_t	loop_id_2100;	/* ISP2100/ISP2200 -- 4 bytes. */
	__le16	loop_id;	/* ISP23XX         -- 6 bytes. */
	uint16_t reserved_1;	/* ISP24XX         -- 8 bytes. */
};

/* NPIV */
typedef struct vport_info {
	uint8_t		port_name[WWN_SIZE];
	uint8_t		node_name[WWN_SIZE];
	int		vp_id;
	uint16_t	loop_id;
	unsigned long	host_no;
	uint8_t		port_id[3];
	int		loop_state;
} vport_info_t;

typedef struct vport_params {
	uint8_t 	port_name[WWN_SIZE];
	uint8_t 	node_name[WWN_SIZE];
	uint32_t 	options;
#define	VP_OPTS_RETRY_ENABLE	BIT_0
#define	VP_OPTS_VP_DISABLE	BIT_1
} vport_params_t;

/* NPIV - return codes of VP create and modify */
#define VP_RET_CODE_OK			0
#define VP_RET_CODE_FATAL		1
#define VP_RET_CODE_WRONG_ID		2
#define VP_RET_CODE_WWPN		3
#define VP_RET_CODE_RESOURCES		4
#define VP_RET_CODE_NO_MEM		5
#define VP_RET_CODE_NOT_FOUND		6

struct qla_hw_data;
struct rsp_que;
/*
 * ISP operations
 */
struct isp_operations {

	int (*pci_config) (struct scsi_qla_host *);
	int (*reset_chip)(struct scsi_qla_host *);
	int (*chip_diag) (struct scsi_qla_host *);
	void (*config_rings) (struct scsi_qla_host *);
	int (*reset_adapter)(struct scsi_qla_host *);
	int (*nvram_config) (struct scsi_qla_host *);
	void (*update_fw_options) (struct scsi_qla_host *);
	int (*load_risc) (struct scsi_qla_host *, uint32_t *);

	char * (*pci_info_str)(struct scsi_qla_host *, char *, size_t);
	char * (*fw_version_str)(struct scsi_qla_host *, char *, size_t);

	irq_handler_t intr_handler;
	void (*enable_intrs) (struct qla_hw_data *);
	void (*disable_intrs) (struct qla_hw_data *);

	int (*abort_command) (srb_t *);
	int (*target_reset) (struct fc_port *, uint64_t, int);
	int (*lun_reset) (struct fc_port *, uint64_t, int);
	int (*fabric_login) (struct scsi_qla_host *, uint16_t, uint8_t,
		uint8_t, uint8_t, uint16_t *, uint8_t);
	int (*fabric_logout) (struct scsi_qla_host *, uint16_t, uint8_t,
	    uint8_t, uint8_t);

	uint16_t (*calc_req_entries) (uint16_t);
	void (*build_iocbs) (srb_t *, cmd_entry_t *, uint16_t);
	void *(*prep_ms_iocb) (struct scsi_qla_host *, struct ct_arg *);
	void *(*prep_ms_fdmi_iocb) (struct scsi_qla_host *, uint32_t,
	    uint32_t);

	uint8_t *(*read_nvram)(struct scsi_qla_host *, void *,
		uint32_t, uint32_t);
	int (*write_nvram)(struct scsi_qla_host *, void *, uint32_t,
		uint32_t);

	void (*fw_dump)(struct scsi_qla_host *vha);
	void (*mpi_fw_dump)(struct scsi_qla_host *, int);

	/* Context: task, might sleep */
	int (*beacon_on) (struct scsi_qla_host *);
	int (*beacon_off) (struct scsi_qla_host *);

	void (*beacon_blink) (struct scsi_qla_host *);

	void *(*read_optrom)(struct scsi_qla_host *, void *,
		uint32_t, uint32_t);
	int (*write_optrom)(struct scsi_qla_host *, void *, uint32_t,
		uint32_t);

	int (*get_flash_version) (struct scsi_qla_host *, void *);
	int (*start_scsi) (srb_t *);
	int (*start_scsi_mq) (srb_t *);

	/* Context: task, might sleep */
	int (*abort_isp) (struct scsi_qla_host *);

	int (*iospace_config)(struct qla_hw_data *);
	int (*initialize_adapter)(struct scsi_qla_host *);
};

/* MSI-X Support *************************************************************/

#define QLA_MSIX_CHIP_REV_24XX	3
#define QLA_MSIX_FW_MODE(m)	(((m) & (BIT_7|BIT_8|BIT_9)) >> 7)
#define QLA_MSIX_FW_MODE_1(m)	(QLA_MSIX_FW_MODE(m) == 1)

#define QLA_BASE_VECTORS	2 /* default + RSP */
#define QLA_MSIX_RSP_Q			0x01
#define QLA_ATIO_VECTOR		0x02
#define QLA_MSIX_QPAIR_MULTIQ_RSP_Q	0x03
#define QLA_MSIX_QPAIR_MULTIQ_RSP_Q_HS	0x04

#define QLA_MIDX_DEFAULT	0
#define QLA_MIDX_RSP_Q		1
#define QLA_PCI_MSIX_CONTROL	0xa2
#define QLA_83XX_PCI_MSIX_CONTROL	0x92

struct scsi_qla_host;


#define QLA83XX_RSPQ_MSIX_ENTRY_NUMBER 1 /* refer to qla83xx_msix_entries */

struct qla_msix_entry {
	int have_irq;
	int in_use;
	uint32_t vector;
	uint32_t vector_base0;
	uint16_t entry;
	char name[30];
	void *handle;
	int cpuid;
};

#define	WATCH_INTERVAL		1       /* number of seconds */

/* Work events.  */
enum qla_work_type {
	QLA_EVT_AEN,
	QLA_EVT_IDC_ACK,
	QLA_EVT_ASYNC_LOGIN,
	QLA_EVT_ASYNC_LOGOUT,
	QLA_EVT_ASYNC_ADISC,
	QLA_EVT_UEVENT,
	QLA_EVT_AENFX,
	QLA_EVT_UNMAP,
	QLA_EVT_NEW_SESS,
	QLA_EVT_GPDB,
	QLA_EVT_PRLI,
	QLA_EVT_GPSC,
	QLA_EVT_GNL,
	QLA_EVT_NACK,
	QLA_EVT_RELOGIN,
	QLA_EVT_ASYNC_PRLO,
	QLA_EVT_ASYNC_PRLO_DONE,
	QLA_EVT_GPNFT,
	QLA_EVT_GPNFT_DONE,
	QLA_EVT_GNNFT_DONE,
	QLA_EVT_GFPNID,
	QLA_EVT_SP_RETRY,
	QLA_EVT_IIDMA,
	QLA_EVT_ELS_PLOGI,
	QLA_EVT_SA_REPLACE,
};


struct qla_work_evt {
	struct list_head	list;
	enum qla_work_type	type;
	u32			flags;
#define QLA_EVT_FLAG_FREE	0x1

	union {
		struct {
			enum fc_host_event_code code;
			u32 data;
		} aen;
		struct {
#define QLA_IDC_ACK_REGS	7
			uint16_t mb[QLA_IDC_ACK_REGS];
		} idc_ack;
		struct {
			struct fc_port *fcport;
#define QLA_LOGIO_LOGIN_RETRIED	BIT_0
			u16 data[2];
		} logio;
		struct {
			u32 code;
#define QLA_UEVENT_CODE_FW_DUMP	0
		} uevent;
		struct {
			uint32_t        evtcode;
			uint32_t        mbx[8];
			uint32_t        count;
		} aenfx;
		struct {
			srb_t *sp;
		} iosb;
		struct {
			port_id_t id;
			u8 port_name[8];
			u8 node_name[8];
			void *pla;
			u8 fc4_type;
		} new_sess;
		struct { /*Get PDB, Get Speed, update fcport, gnl */
			fc_port_t *fcport;
			u8 opt;
		} fcport;
		struct {
			fc_port_t *fcport;
			u8 iocb[IOCB_SIZE];
			int type;
		} nack;
		struct {
			u8 fc4_type;
			srb_t *sp;
		} gpnft;
		struct {
			struct edif_sa_ctl	*sa_ctl;
			fc_port_t *fcport;
			uint16_t nport_handle;
		} sa_update;
	 } u;
};

struct qla_chip_state_84xx {
	struct list_head list;
	struct kref kref;

	void *bus;
	spinlock_t access_lock;
	struct mutex fw_update_mutex;
	uint32_t fw_update;
	uint32_t op_fw_version;
	uint32_t op_fw_size;
	uint32_t op_fw_seq_size;
	uint32_t diag_fw_version;
	uint32_t gold_fw_version;
};

struct qla_dif_statistics {
	uint64_t dif_input_bytes;
	uint64_t dif_output_bytes;
	uint64_t dif_input_requests;
	uint64_t dif_output_requests;
	uint32_t dif_guard_err;
	uint32_t dif_ref_tag_err;
	uint32_t dif_app_tag_err;
};

struct qla_statistics {
	uint32_t total_isp_aborts;
	uint64_t input_bytes;
	uint64_t output_bytes;
	uint64_t input_requests;
	uint64_t output_requests;
	uint32_t control_requests;

	uint64_t jiffies_at_last_reset;
	uint32_t stat_max_pend_cmds;
	uint32_t stat_max_qfull_cmds_alloc;
	uint32_t stat_max_qfull_cmds_dropped;

	struct qla_dif_statistics qla_dif_stats;
};

struct bidi_statistics {
	unsigned long long io_count;
	unsigned long long transfer_bytes;
};

struct qla_tc_param {
	struct scsi_qla_host *vha;
	uint32_t blk_sz;
	uint32_t bufflen;
	struct scatterlist *sg;
	struct scatterlist *prot_sg;
	struct crc_context *ctx;
	uint8_t *ctx_dsd_alloced;
};

/* Multi queue support */
#define MBC_INITIALIZE_MULTIQ 0x1f
#define QLA_QUE_PAGE 0X1000
#define QLA_MQ_SIZE 32
#define QLA_MAX_QUEUES 256
#define ISP_QUE_REG(ha, id) \
	((ha->mqenable || IS_QLA83XX(ha) || \
	  IS_QLA27XX(ha) || IS_QLA28XX(ha)) ? \
	 ((void __iomem *)ha->mqiobase + (QLA_QUE_PAGE * id)) :\
	 ((void __iomem *)ha->iobase))
#define QLA_REQ_QUE_ID(tag) \
	((tag < QLA_MAX_QUEUES && tag > 0) ? tag : 0)
#define QLA_DEFAULT_QUE_QOS 5
#define QLA_PRECONFIG_VPORTS 32
#define QLA_MAX_VPORTS_QLA24XX	128
#define QLA_MAX_VPORTS_QLA25XX	256

struct qla_tgt_counters {
	uint64_t qla_core_sbt_cmd;
	uint64_t core_qla_que_buf;
	uint64_t qla_core_ret_ctio;
	uint64_t core_qla_snd_status;
	uint64_t qla_core_ret_sta_ctio;
	uint64_t core_qla_free_cmd;
	uint64_t num_q_full_sent;
	uint64_t num_alloc_iocb_failed;
	uint64_t num_term_xchg_sent;
};

struct qla_counters {
	uint64_t input_bytes;
	uint64_t input_requests;
	uint64_t output_bytes;
	uint64_t output_requests;

};

struct qla_qpair;

/* Response queue data structure */
struct rsp_que {
	dma_addr_t  dma;
	response_t *ring;
	response_t *ring_ptr;
	__le32	__iomem *rsp_q_in;	/* FWI2-capable only. */
	__le32	__iomem *rsp_q_out;
	uint16_t  ring_index;
	uint16_t  out_ptr;
	uint16_t  *in_ptr;		/* queue shadow in index */
	uint16_t  length;
	uint16_t  options;
	uint16_t  rid;
	uint16_t  id;
	uint16_t  vp_idx;
	struct qla_hw_data *hw;
	struct qla_msix_entry *msix;
	struct req_que *req;
	srb_t *status_srb; /* status continuation entry */
	struct qla_qpair *qpair;

	dma_addr_t  dma_fx00;
	response_t *ring_fx00;
	uint16_t  length_fx00;
	uint8_t rsp_pkt[REQUEST_ENTRY_SIZE];
};

/* Request queue data structure */
struct req_que {
	dma_addr_t  dma;
	request_t *ring;
	request_t *ring_ptr;
	__le32	__iomem *req_q_in;	/* FWI2-capable only. */
	__le32	__iomem *req_q_out;
	uint16_t  ring_index;
	uint16_t  in_ptr;
	uint16_t  *out_ptr;		/* queue shadow out index */
	uint16_t  cnt;
	uint16_t  length;
	uint16_t  options;
	uint16_t  rid;
	uint16_t  id;
	uint16_t  qos;
	uint16_t  vp_idx;
	struct rsp_que *rsp;
	srb_t **outstanding_cmds;
	uint32_t current_outstanding_cmd;
	uint16_t num_outstanding_cmds;
	int max_q_depth;

	dma_addr_t  dma_fx00;
	request_t *ring_fx00;
	uint16_t  length_fx00;
	uint8_t req_pkt[REQUEST_ENTRY_SIZE];
};

struct qla_fw_resources {
	u16 iocbs_total;
	u16 iocbs_limit;
	u16 iocbs_qp_limit;
	u16 iocbs_used;
	u16 exch_total;
	u16 exch_limit;
	u16 exch_used;
	u16 pad;
};

struct qla_fw_res {
	u16      iocb_total;
	u16      iocb_limit;
	atomic_t iocb_used;

	u16      exch_total;
	u16      exch_limit;
	atomic_t exch_used;
};

#define QLA_IOCB_PCT_LIMIT 95

struct  qla_buf_pool {
	u16 num_bufs;
	u16 num_active;
	u16 max_used;
	u16 num_alloc;
	u16 prev_max;
	u16 pad;
	uint32_t take_snapshot:1;
	unsigned long *buf_map;
	void **buf_array;
	dma_addr_t *dma_array;
};

/*Queue pair data structure */
struct qla_qpair {
	spinlock_t qp_lock;
	atomic_t ref_count;
	uint32_t lun_cnt;
	/*
	 * For qpair 0, qp_lock_ptr will point at hardware_lock due to
	 * legacy code. For other Qpair(s), it will point at qp_lock.
	 */
	spinlock_t *qp_lock_ptr;
	struct scsi_qla_host *vha;
	u32 chip_reset;

	/* distill these fields down to 'online=0/1'
	 * ha->flags.eeh_busy
	 * ha->flags.pci_channel_io_perm_failure
	 * base_vha->loop_state
	 */
	uint32_t online:1;
	/* move vha->flags.difdix_supported here */
	uint32_t difdix_supported:1;
	uint32_t delete_in_progress:1;
	uint32_t fw_started:1;
	uint32_t enable_class_2:1;
	uint32_t enable_explicit_conf:1;
	uint32_t use_shadow_reg:1;
	uint32_t rcv_intr:1;

	uint16_t id;			/* qp number used with FW */
	uint16_t vp_idx;		/* vport ID */

	uint16_t dsd_inuse;
	uint16_t dsd_avail;
	struct list_head dsd_list;
#define NUM_DSD_CHAIN 4096

	mempool_t *srb_mempool;

	struct pci_dev  *pdev;
	void (*reqq_start_iocbs)(struct qla_qpair *);

	/* to do: New driver: move queues to here instead of pointers */
	struct req_que *req;
	struct rsp_que *rsp;
	struct atio_que *atio;
	struct qla_msix_entry *msix; /* point to &ha->msix_entries[x] */
	struct qla_hw_data *hw;
	struct work_struct q_work;
	struct qla_counters counters;

	struct list_head qp_list_elem; /* vha->qp_list */
	struct list_head hints_list;

	uint16_t retry_term_cnt;
	__le32	retry_term_exchg_addr;
	uint64_t retry_term_jiff;
	struct qla_tgt_counters tgt_counters;
	uint16_t cpuid;
	bool cpu_mapped;
	struct qla_fw_resources fwres ____cacheline_aligned;
	struct  qla_buf_pool buf_pool;
	u32	cmd_cnt;
	u32	cmd_completion_cnt;
	u32	prev_completion_cnt;
};

/* Place holder for FW buffer parameters */
struct qlfc_fw {
	void *fw_buf;
	dma_addr_t fw_dma;
	uint32_t len;
};

struct rdp_req_payload {
	uint32_t	els_request;
	uint32_t	desc_list_len;

	/* NPIV descriptor */
	struct {
		uint32_t desc_tag;
		uint32_t desc_len;
		uint8_t  reserved;
		uint8_t  nport_id[3];
	} npiv_desc;
};

struct rdp_rsp_payload {
	struct {
		__be32	cmd;
		__be32	len;
	} hdr;

	/* LS Request Info descriptor */
	struct {
		__be32	desc_tag;
		__be32	desc_len;
		__be32	req_payload_word_0;
	} ls_req_info_desc;

	/* LS Request Info descriptor */
	struct {
		__be32	desc_tag;
		__be32	desc_len;
		__be32	req_payload_word_0;
	} ls_req_info_desc2;

	/* SFP diagnostic param descriptor */
	struct {
		__be32	desc_tag;
		__be32	desc_len;
		__be16	temperature;
		__be16	vcc;
		__be16	tx_bias;
		__be16	tx_power;
		__be16	rx_power;
		__be16	sfp_flags;
	} sfp_diag_desc;

	/* Port Speed Descriptor */
	struct {
		__be32	desc_tag;
		__be32	desc_len;
		__be16	speed_capab;
		__be16	operating_speed;
	} port_speed_desc;

	/* Link Error Status Descriptor */
	struct {
		__be32	desc_tag;
		__be32	desc_len;
		__be32	link_fail_cnt;
		__be32	loss_sync_cnt;
		__be32	loss_sig_cnt;
		__be32	prim_seq_err_cnt;
		__be32	inval_xmit_word_cnt;
		__be32	inval_crc_cnt;
		uint8_t  pn_port_phy_type;
		uint8_t  reserved[3];
	} ls_err_desc;

	/* Port name description with diag param */
	struct {
		__be32	desc_tag;
		__be32	desc_len;
		uint8_t WWNN[WWN_SIZE];
		uint8_t WWPN[WWN_SIZE];
	} port_name_diag_desc;

	/* Port Name desc for Direct attached Fx_Port or Nx_Port */
	struct {
		__be32	desc_tag;
		__be32	desc_len;
		uint8_t WWNN[WWN_SIZE];
		uint8_t WWPN[WWN_SIZE];
	} port_name_direct_desc;

	/* Buffer Credit descriptor */
	struct {
		__be32	desc_tag;
		__be32	desc_len;
		__be32	fcport_b2b;
		__be32	attached_fcport_b2b;
		__be32	fcport_rtt;
	} buffer_credit_desc;

	/* Optical Element Data Descriptor */
	struct {
		__be32	desc_tag;
		__be32	desc_len;
		__be16	high_alarm;
		__be16	low_alarm;
		__be16	high_warn;
		__be16	low_warn;
		__be32	element_flags;
	} optical_elmt_desc[5];

	/* Optical Product Data Descriptor */
	struct {
		__be32	desc_tag;
		__be32	desc_len;
		uint8_t  vendor_name[16];
		uint8_t  part_number[16];
		uint8_t  serial_number[16];
		uint8_t  revision[4];
		uint8_t  date[8];
	} optical_prod_desc;
};

#define RDP_DESC_LEN(obj) \
	(sizeof(obj) - sizeof((obj).desc_tag) - sizeof((obj).desc_len))

#define RDP_PORT_SPEED_1GB		BIT_15
#define RDP_PORT_SPEED_2GB		BIT_14
#define RDP_PORT_SPEED_4GB		BIT_13
#define RDP_PORT_SPEED_10GB		BIT_12
#define RDP_PORT_SPEED_8GB		BIT_11
#define RDP_PORT_SPEED_16GB		BIT_10
#define RDP_PORT_SPEED_32GB		BIT_9
#define RDP_PORT_SPEED_64GB             BIT_8
#define RDP_PORT_SPEED_UNKNOWN		BIT_0

struct scsi_qlt_host {
	void *target_lport_ptr;
	struct mutex tgt_mutex;
	struct mutex tgt_host_action_mutex;
	struct qla_tgt *qla_tgt;
};

struct qlt_hw_data {
	/* Protected by hw lock */
	uint32_t node_name_set:1;

	dma_addr_t atio_dma;	/* Physical address. */
	struct atio *atio_ring;	/* Base virtual address */
	struct atio *atio_ring_ptr;	/* Current address. */
	uint16_t atio_ring_index; /* Current index. */
	uint16_t atio_q_length;
	__le32 __iomem *atio_q_in;
	__le32 __iomem *atio_q_out;

	const struct qla_tgt_func_tmpl *tgt_ops;

	int saved_set;
	__le16	saved_exchange_count;
	__le32	saved_firmware_options_1;
	__le32	saved_firmware_options_2;
	__le32	saved_firmware_options_3;
	uint8_t saved_firmware_options[2];
	uint8_t saved_add_firmware_options[2];

	uint8_t tgt_node_name[WWN_SIZE];

	struct dentry *dfs_tgt_sess;
	struct dentry *dfs_tgt_port_database;
	struct dentry *dfs_naqp;

	struct list_head q_full_list;
	uint32_t num_pend_cmds;
	uint32_t num_qfull_cmds_alloc;
	uint32_t num_qfull_cmds_dropped;
	spinlock_t q_full_lock;
	uint32_t leak_exchg_thresh_hold;
	spinlock_t sess_lock;
	int num_act_qpairs;
#define DEFAULT_NAQP 2
	spinlock_t atio_lock ____cacheline_aligned;
};

#define MAX_QFULL_CMDS_ALLOC	8192
#define Q_FULL_THRESH_HOLD_PERCENT 90
#define Q_FULL_THRESH_HOLD(ha) \
	((ha->cur_fw_xcb_count/100) * Q_FULL_THRESH_HOLD_PERCENT)

#define LEAK_EXCHG_THRESH_HOLD_PERCENT 75	/* 75 percent */

struct qla_hw_data_stat {
	u32 num_fw_dump;
	u32 num_mpi_reset;
};

/* refer to pcie_do_recovery reference */
typedef enum {
	QLA_PCI_RESUME,
	QLA_PCI_ERR_DETECTED,
	QLA_PCI_MMIO_ENABLED,
	QLA_PCI_SLOT_RESET,
} pci_error_state_t;
/*
 * Qlogic host adapter specific data structure.
*/
struct qla_hw_data {
	struct pci_dev  *pdev;
	/* SRB cache. */
#define SRB_MIN_REQ     128
	mempool_t       *srb_mempool;
	u8 port_name[WWN_SIZE];

	volatile struct {
		uint32_t	mbox_int		:1;
		uint32_t	mbox_busy		:1;
		uint32_t	disable_risc_code_load	:1;
		uint32_t	enable_64bit_addressing	:1;
		uint32_t	enable_lip_reset	:1;
		uint32_t	enable_target_reset	:1;
		uint32_t	enable_lip_full_login	:1;
		uint32_t	enable_led_scheme	:1;

		uint32_t	msi_enabled		:1;
		uint32_t	msix_enabled		:1;
		uint32_t	disable_serdes		:1;
		uint32_t	gpsc_supported		:1;
		uint32_t	npiv_supported		:1;
		uint32_t	pci_channel_io_perm_failure	:1;
		uint32_t	fce_enabled		:1;
		uint32_t	fac_supported		:1;

		uint32_t	chip_reset_done		:1;
		uint32_t	running_gold_fw		:1;
		uint32_t	eeh_busy		:1;
		uint32_t	disable_msix_handshake	:1;
		uint32_t	fcp_prio_enabled	:1;
		uint32_t	isp82xx_fw_hung:1;
		uint32_t	nic_core_hung:1;

		uint32_t	quiesce_owner:1;
		uint32_t	nic_core_reset_hdlr_active:1;
		uint32_t	nic_core_reset_owner:1;
		uint32_t	isp82xx_no_md_cap:1;
		uint32_t	host_shutting_down:1;
		uint32_t	idc_compl_status:1;
		uint32_t        mr_reset_hdlr_active:1;
		uint32_t        mr_intr_valid:1;

		uint32_t        dport_enabled:1;
		uint32_t	fawwpn_enabled:1;
		uint32_t	exlogins_enabled:1;
		uint32_t	exchoffld_enabled:1;

		uint32_t	lip_ae:1;
		uint32_t	n2n_ae:1;
		uint32_t	fw_started:1;
		uint32_t	fw_init_done:1;

		uint32_t	lr_detected:1;

		uint32_t	rida_fmt2:1;
		uint32_t	purge_mbox:1;
		uint32_t        n2n_bigger:1;
		uint32_t	secure_adapter:1;
		uint32_t	secure_fw:1;
				/* Supported by Adapter */
		uint32_t	scm_supported_a:1;
				/* Supported by Firmware */
		uint32_t	scm_supported_f:1;
				/* Enabled in Driver */
		uint32_t	scm_enabled:1;
		uint32_t	edif_hw:1;
		uint32_t	edif_enabled:1;
		uint32_t	n2n_fw_acc_sec:1;
		uint32_t	plogi_template_valid:1;
		uint32_t	port_isolated:1;
		uint32_t	eeh_flush:2;
#define EEH_FLUSH_RDY  1
#define EEH_FLUSH_DONE 2
	} flags;

	uint16_t max_exchg;
	uint16_t lr_distance;	/* 32G & above */
#define LR_DISTANCE_5K  1
#define LR_DISTANCE_10K 0

	/* This spinlock is used to protect "io transactions", you must
	* acquire it before doing any IO to the card, eg with RD_REG*() and
	* WRT_REG*() for the duration of your entire commandtransaction.
	*
	* This spinlock is of lower priority than the io request lock.
	*/

	spinlock_t	hardware_lock ____cacheline_aligned;
	int		bars;
	int		mem_only;
	device_reg_t *iobase;           /* Base I/O address */
	resource_size_t pio_address;

#define MIN_IOBASE_LEN          0x100
	dma_addr_t		bar0_hdl;

	void __iomem *cregbase;
	dma_addr_t		bar2_hdl;
#define BAR0_LEN_FX00			(1024 * 1024)
#define BAR2_LEN_FX00			(128 * 1024)

	uint32_t		rqstq_intr_code;
	uint32_t		mbx_intr_code;
	uint32_t		req_que_len;
	uint32_t		rsp_que_len;
	uint32_t		req_que_off;
	uint32_t		rsp_que_off;
	unsigned long		eeh_jif;

	/* Multi queue data structs */
	device_reg_t *mqiobase;
	device_reg_t *msixbase;
	uint16_t        msix_count;
	uint8_t         mqenable;
	struct req_que **req_q_map;
	struct rsp_que **rsp_q_map;
	struct qla_qpair **queue_pair_map;
	struct qla_qpair **qp_cpu_map;
	unsigned long req_qid_map[(QLA_MAX_QUEUES / 8) / sizeof(unsigned long)];
	unsigned long rsp_qid_map[(QLA_MAX_QUEUES / 8) / sizeof(unsigned long)];
	unsigned long qpair_qid_map[(QLA_MAX_QUEUES / 8)
		/ sizeof(unsigned long)];
	uint8_t 	max_req_queues;
	uint8_t 	max_rsp_queues;
	uint8_t		max_qpairs;
	uint8_t		num_qpairs;
	struct qla_qpair *base_qpair;
	struct qla_npiv_entry *npiv_info;
	uint16_t	nvram_npiv_size;

	uint16_t        switch_cap;
#define FLOGI_SEQ_DEL           BIT_8
#define FLOGI_MID_SUPPORT       BIT_10
#define FLOGI_VSAN_SUPPORT      BIT_12
#define FLOGI_SP_SUPPORT        BIT_13

	uint8_t		port_no;		/* Physical port of adapter */
	uint8_t		exch_starvation;

	/* Timeout timers. */
	uint8_t 	loop_down_abort_time;    /* port down timer */
	atomic_t	loop_down_timer;         /* loop down timer */
	uint8_t		link_down_timeout;       /* link down timeout */
	uint16_t	max_loop_id;
	uint16_t	max_fibre_devices;	/* Maximum number of targets */

	uint16_t	fb_rev;
	uint16_t	min_external_loopid;    /* First external loop Id */

#define PORT_SPEED_UNKNOWN 0xFFFF
#define PORT_SPEED_1GB  0x00
#define PORT_SPEED_2GB  0x01
#define PORT_SPEED_AUTO 0x02
#define PORT_SPEED_4GB  0x03
#define PORT_SPEED_8GB  0x04
#define PORT_SPEED_16GB 0x05
#define PORT_SPEED_32GB 0x06
#define PORT_SPEED_64GB 0x07
#define PORT_SPEED_10GB	0x13
	uint16_t	link_data_rate;         /* F/W operating speed */
	uint16_t	set_data_rate;		/* Set by user */

	uint8_t		current_topology;
	uint8_t		prev_topology;
#define ISP_CFG_NL	1
#define ISP_CFG_N	2
#define ISP_CFG_FL	4
#define ISP_CFG_F	8

	uint8_t		operating_mode;         /* F/W operating mode */
#define LOOP      0
#define P2P       1
#define LOOP_P2P  2
#define P2P_LOOP  3
	uint8_t		interrupts_on;
	uint32_t	isp_abort_cnt;
#define PCI_DEVICE_ID_QLOGIC_ISP2532    0x2532
#define PCI_DEVICE_ID_QLOGIC_ISP8432    0x8432
#define PCI_DEVICE_ID_QLOGIC_ISP8001	0x8001
#define PCI_DEVICE_ID_QLOGIC_ISP8031	0x8031
#define PCI_DEVICE_ID_QLOGIC_ISP2031	0x2031
#define PCI_DEVICE_ID_QLOGIC_ISP2071	0x2071
#define PCI_DEVICE_ID_QLOGIC_ISP2271	0x2271
#define PCI_DEVICE_ID_QLOGIC_ISP2261	0x2261
#define PCI_DEVICE_ID_QLOGIC_ISP2061	0x2061
#define PCI_DEVICE_ID_QLOGIC_ISP2081	0x2081
#define PCI_DEVICE_ID_QLOGIC_ISP2089	0x2089
#define PCI_DEVICE_ID_QLOGIC_ISP2281	0x2281
#define PCI_DEVICE_ID_QLOGIC_ISP2289	0x2289

	uint32_t	isp_type;
#define DT_ISP2100                      BIT_0
#define DT_ISP2200                      BIT_1
#define DT_ISP2300                      BIT_2
#define DT_ISP2312                      BIT_3
#define DT_ISP2322                      BIT_4
#define DT_ISP6312                      BIT_5
#define DT_ISP6322                      BIT_6
#define DT_ISP2422                      BIT_7
#define DT_ISP2432                      BIT_8
#define DT_ISP5422                      BIT_9
#define DT_ISP5432                      BIT_10
#define DT_ISP2532                      BIT_11
#define DT_ISP8432                      BIT_12
#define DT_ISP8001			BIT_13
#define DT_ISP8021			BIT_14
#define DT_ISP2031			BIT_15
#define DT_ISP8031			BIT_16
#define DT_ISPFX00			BIT_17
#define DT_ISP8044			BIT_18
#define DT_ISP2071			BIT_19
#define DT_ISP2271			BIT_20
#define DT_ISP2261			BIT_21
#define DT_ISP2061			BIT_22
#define DT_ISP2081			BIT_23
#define DT_ISP2089			BIT_24
#define DT_ISP2281			BIT_25
#define DT_ISP2289			BIT_26
#define DT_ISP_LAST			(DT_ISP2289 << 1)

	uint32_t	device_type;
#define DT_T10_PI                       BIT_25
#define DT_IIDMA                        BIT_26
#define DT_FWI2                         BIT_27
#define DT_ZIO_SUPPORTED                BIT_28
#define DT_OEM_001                      BIT_29
#define DT_ISP2200A                     BIT_30
#define DT_EXTENDED_IDS                 BIT_31

#define DT_MASK(ha)     ((ha)->isp_type & (DT_ISP_LAST - 1))
#define IS_QLA2100(ha)  (DT_MASK(ha) & DT_ISP2100)
#define IS_QLA2200(ha)  (DT_MASK(ha) & DT_ISP2200)
#define IS_QLA2300(ha)  (DT_MASK(ha) & DT_ISP2300)
#define IS_QLA2312(ha)  (DT_MASK(ha) & DT_ISP2312)
#define IS_QLA2322(ha)  (DT_MASK(ha) & DT_ISP2322)
#define IS_QLA6312(ha)  (DT_MASK(ha) & DT_ISP6312)
#define IS_QLA6322(ha)  (DT_MASK(ha) & DT_ISP6322)
#define IS_QLA2422(ha)  (DT_MASK(ha) & DT_ISP2422)
#define IS_QLA2432(ha)  (DT_MASK(ha) & DT_ISP2432)
#define IS_QLA5422(ha)  (DT_MASK(ha) & DT_ISP5422)
#define IS_QLA5432(ha)  (DT_MASK(ha) & DT_ISP5432)
#define IS_QLA2532(ha)  (DT_MASK(ha) & DT_ISP2532)
#define IS_QLA8432(ha)  (DT_MASK(ha) & DT_ISP8432)
#define IS_QLA8001(ha)	(DT_MASK(ha) & DT_ISP8001)
#define IS_QLA81XX(ha)	(IS_QLA8001(ha))
#define IS_QLA82XX(ha)	(DT_MASK(ha) & DT_ISP8021)
#define IS_QLA8044(ha)  (DT_MASK(ha) & DT_ISP8044)
#define IS_QLA2031(ha)	(DT_MASK(ha) & DT_ISP2031)
#define IS_QLA8031(ha)	(DT_MASK(ha) & DT_ISP8031)
#define IS_QLAFX00(ha)	(DT_MASK(ha) & DT_ISPFX00)
#define IS_QLA2071(ha)	(DT_MASK(ha) & DT_ISP2071)
#define IS_QLA2271(ha)	(DT_MASK(ha) & DT_ISP2271)
#define IS_QLA2261(ha)	(DT_MASK(ha) & DT_ISP2261)
#define IS_QLA2081(ha)	(DT_MASK(ha) & DT_ISP2081)
#define IS_QLA2281(ha)	(DT_MASK(ha) & DT_ISP2281)

#define IS_QLA23XX(ha)  (IS_QLA2300(ha) || IS_QLA2312(ha) || IS_QLA2322(ha) || \
			IS_QLA6312(ha) || IS_QLA6322(ha))
#define IS_QLA24XX(ha)  (IS_QLA2422(ha) || IS_QLA2432(ha))
#define IS_QLA54XX(ha)  (IS_QLA5422(ha) || IS_QLA5432(ha))
#define IS_QLA25XX(ha)  (IS_QLA2532(ha))
#define IS_QLA83XX(ha)	(IS_QLA2031(ha) || IS_QLA8031(ha))
#define IS_QLA84XX(ha)  (IS_QLA8432(ha))
#define IS_QLA27XX(ha)  (IS_QLA2071(ha) || IS_QLA2271(ha) || IS_QLA2261(ha))
#define IS_QLA28XX(ha)	(IS_QLA2081(ha) || IS_QLA2281(ha))
#define IS_QLA24XX_TYPE(ha)     (IS_QLA24XX(ha) || IS_QLA54XX(ha) || \
				IS_QLA84XX(ha))
#define IS_CNA_CAPABLE(ha)	(IS_QLA81XX(ha) || IS_QLA82XX(ha) || \
				IS_QLA8031(ha) || IS_QLA8044(ha))
#define IS_P3P_TYPE(ha)		(IS_QLA82XX(ha) || IS_QLA8044(ha))
#define IS_QLA2XXX_MIDTYPE(ha)	(IS_QLA24XX(ha) || IS_QLA84XX(ha) || \
				IS_QLA25XX(ha) || IS_QLA81XX(ha) || \
				IS_QLA82XX(ha) || IS_QLA83XX(ha) || \
				IS_QLA8044(ha) || IS_QLA27XX(ha) || \
				IS_QLA28XX(ha))
#define IS_MSIX_NACK_CAPABLE(ha) (IS_QLA81XX(ha) || IS_QLA83XX(ha) || \
				IS_QLA27XX(ha) || IS_QLA28XX(ha))
#define IS_NOPOLLING_TYPE(ha)	(IS_QLA81XX(ha) && (ha)->flags.msix_enabled)
#define IS_FAC_REQUIRED(ha)	(IS_QLA81XX(ha) || IS_QLA83XX(ha) || \
				IS_QLA27XX(ha) || IS_QLA28XX(ha))
#define IS_NOCACHE_VPD_TYPE(ha)	(IS_QLA81XX(ha) || IS_QLA83XX(ha) || \
				IS_QLA27XX(ha) || IS_QLA28XX(ha))
#define IS_ALOGIO_CAPABLE(ha)	(IS_QLA23XX(ha) || IS_FWI2_CAPABLE(ha))

#define IS_T10_PI_CAPABLE(ha)   ((ha)->device_type & DT_T10_PI)
#define IS_IIDMA_CAPABLE(ha)    ((ha)->device_type & DT_IIDMA)
#define IS_FWI2_CAPABLE(ha)     ((ha)->device_type & DT_FWI2)
#define IS_ZIO_SUPPORTED(ha)    ((ha)->device_type & DT_ZIO_SUPPORTED)
#define IS_OEM_001(ha)          ((ha)->device_type & DT_OEM_001)
#define HAS_EXTENDED_IDS(ha)    ((ha)->device_type & DT_EXTENDED_IDS)
#define IS_CT6_SUPPORTED(ha)	((ha)->device_type & DT_CT6_SUPPORTED)
#define IS_MQUE_CAPABLE(ha)	(IS_QLA83XX(ha) || IS_QLA27XX(ha) || \
				 IS_QLA28XX(ha))
#define IS_BIDI_CAPABLE(ha) \
    (IS_QLA25XX(ha) || IS_QLA2031(ha) || IS_QLA27XX(ha) || IS_QLA28XX(ha))
/* Bit 21 of fw_attributes decides the MCTP capabilities */
#define IS_MCTP_CAPABLE(ha)	(IS_QLA2031(ha) && \
				((ha)->fw_attributes_ext[0] & BIT_0))
#define QLA_ABTS_FW_ENABLED(_ha)       ((_ha)->fw_attributes_ext[0] & BIT_14)
#define QLA_SRB_NVME_LS(_sp) ((_sp)->type == SRB_NVME_LS)
#define QLA_SRB_NVME_CMD(_sp) ((_sp)->type == SRB_NVME_CMD)
#define QLA_NVME_IOS(_sp) (QLA_SRB_NVME_CMD(_sp) || QLA_SRB_NVME_LS(_sp))
#define QLA_LS_ABTS_WAIT_ENABLED(_sp) \
	(QLA_SRB_NVME_LS(_sp) && QLA_ABTS_FW_ENABLED(_sp->fcport->vha->hw))
#define QLA_CMD_ABTS_WAIT_ENABLED(_sp) \
	(QLA_SRB_NVME_CMD(_sp) && QLA_ABTS_FW_ENABLED(_sp->fcport->vha->hw))
#define QLA_ABTS_WAIT_ENABLED(_sp) \
	(QLA_NVME_IOS(_sp) && QLA_ABTS_FW_ENABLED(_sp->fcport->vha->hw))

#define IS_PI_UNINIT_CAPABLE(ha)	(IS_QLA83XX(ha) || IS_QLA27XX(ha) || \
					 IS_QLA28XX(ha))
#define IS_PI_IPGUARD_CAPABLE(ha)	(IS_QLA83XX(ha) || IS_QLA27XX(ha) || \
					 IS_QLA28XX(ha))
#define IS_PI_DIFB_DIX0_CAPABLE(ha)	(0)
#define IS_PI_SPLIT_DET_CAPABLE_HBA(ha)	(IS_QLA83XX(ha) || IS_QLA27XX(ha) || \
					IS_QLA28XX(ha))
#define IS_PI_SPLIT_DET_CAPABLE(ha)	(IS_PI_SPLIT_DET_CAPABLE_HBA(ha) && \
    (((ha)->fw_attributes_h << 16 | (ha)->fw_attributes) & BIT_22))
#define IS_ATIO_MSIX_CAPABLE(ha) (IS_QLA83XX(ha) || IS_QLA27XX(ha) || \
				IS_QLA28XX(ha))
#define IS_TGT_MODE_CAPABLE(ha)	(ha->tgt.atio_q_length)
#define IS_SHADOW_REG_CAPABLE(ha)  (IS_QLA27XX(ha) || IS_QLA28XX(ha))
#define IS_DPORT_CAPABLE(ha)  (IS_QLA83XX(ha) || IS_QLA27XX(ha) || \
				IS_QLA28XX(ha))
#define IS_FAWWN_CAPABLE(ha)	(IS_QLA83XX(ha) || IS_QLA27XX(ha) || \
				IS_QLA28XX(ha))
#define IS_EXCHG_OFFLD_CAPABLE(ha) \
	(IS_QLA81XX(ha) || IS_QLA83XX(ha) || IS_QLA27XX(ha) || IS_QLA28XX(ha))
#define IS_EXLOGIN_OFFLD_CAPABLE(ha) \
	(IS_QLA25XX(ha) || IS_QLA81XX(ha) || IS_QLA83XX(ha) || \
	 IS_QLA27XX(ha) || IS_QLA28XX(ha))
#define USE_ASYNC_SCAN(ha) (IS_QLA25XX(ha) || IS_QLA81XX(ha) ||\
	IS_QLA83XX(ha) || IS_QLA27XX(ha) || IS_QLA28XX(ha))

#define IS_ZIO_THRESHOLD_CAPABLE(ha) \
	((IS_QLA83XX(ha) || IS_QLA27XX(ha) || IS_QLA28XX(ha)) &&\
	 (ha->zio_mode == QLA_ZIO_MODE_6))

	/* HBA serial number */
	uint8_t		serial0;
	uint8_t		serial1;
	uint8_t		serial2;

	/* NVRAM configuration data */
#define MAX_NVRAM_SIZE  4096
#define VPD_OFFSET      (MAX_NVRAM_SIZE / 2)
	uint16_t	nvram_size;
	uint16_t	nvram_base;
	void		*nvram;
	uint16_t	vpd_size;
	uint16_t	vpd_base;
	void		*vpd;

	uint16_t	loop_reset_delay;
	uint8_t		retry_count;
	uint8_t		login_timeout;
	uint16_t	r_a_tov;
	int		port_down_retry_count;
	uint8_t		mbx_count;
	uint8_t		aen_mbx_count;
	atomic_t	num_pend_mbx_stage1;
	atomic_t	num_pend_mbx_stage2;
	uint16_t	frame_payload_size;

	uint32_t	login_retry_count;
	/* SNS command interfaces. */
	ms_iocb_entry_t		*ms_iocb;
	dma_addr_t		ms_iocb_dma;
	struct ct_sns_pkt	*ct_sns;
	dma_addr_t		ct_sns_dma;
	/* SNS command interfaces for 2200. */
	struct sns_cmd_pkt	*sns_cmd;
	dma_addr_t		sns_cmd_dma;

#define SFP_DEV_SIZE    512
#define SFP_BLOCK_SIZE  64
#define SFP_RTDI_LEN	SFP_BLOCK_SIZE

	void		*sfp_data;
	dma_addr_t	sfp_data_dma;

	struct qla_flt_header *flt;
	dma_addr_t	flt_dma;

#define XGMAC_DATA_SIZE	4096
	void		*xgmac_data;
	dma_addr_t	xgmac_data_dma;

#define DCBX_TLV_DATA_SIZE 4096
	void		*dcbx_tlv;
	dma_addr_t	dcbx_tlv_dma;

	struct task_struct	*dpc_thread;
	uint8_t dpc_active;                  /* DPC routine is active */

	dma_addr_t	gid_list_dma;
	struct gid_list_info *gid_list;
	int		gid_list_info_size;

	/* Small DMA pool allocations -- maximum 256 bytes in length. */
#define DMA_POOL_SIZE   256
	struct dma_pool *s_dma_pool;

	dma_addr_t	init_cb_dma;
	init_cb_t	*init_cb;
	int		init_cb_size;
	dma_addr_t	ex_init_cb_dma;
	struct ex_init_cb_81xx *ex_init_cb;
	dma_addr_t	sf_init_cb_dma;
	struct init_sf_cb *sf_init_cb;

	void		*scm_fpin_els_buff;
	uint64_t	scm_fpin_els_buff_size;
	bool		scm_fpin_valid;
	bool		scm_fpin_payload_size;

	void		*async_pd;
	dma_addr_t	async_pd_dma;

#define ENABLE_EXTENDED_LOGIN	BIT_7

	/* Extended Logins  */
	void		*exlogin_buf;
	dma_addr_t	exlogin_buf_dma;
	uint32_t	exlogin_size;

#define ENABLE_EXCHANGE_OFFLD	BIT_2

	/* Exchange Offload */
	void		*exchoffld_buf;
	dma_addr_t	exchoffld_buf_dma;
	int		exchoffld_size;
	int 		exchoffld_count;

	/* n2n */
	struct fc_els_flogi plogi_els_payld;

	void            *swl;

	/* These are used by mailbox operations. */
	uint16_t mailbox_out[MAILBOX_REGISTER_COUNT];
	uint32_t mailbox_out32[MAILBOX_REGISTER_COUNT];
	uint32_t aenmb[AEN_MAILBOX_REGISTER_COUNT_FX00];

	mbx_cmd_t	*mcp;
	struct mbx_cmd_32	*mcp32;

	unsigned long	mbx_cmd_flags;
#define MBX_INTERRUPT		1
#define MBX_INTR_WAIT		2
#define MBX_UPDATE_FLASH_ACTIVE	3

	struct mutex vport_lock;        /* Virtual port synchronization */
	spinlock_t vport_slock; /* order is hardware_lock, then vport_slock */
	struct mutex mq_lock;        /* multi-queue synchronization */
	struct completion mbx_cmd_comp; /* Serialize mbx access */
	struct completion mbx_intr_comp;  /* Used for completion notification */
	struct completion dcbx_comp;	/* For set port config notification */
	struct completion lb_portup_comp; /* Used to wait for link up during
					   * loopback */
#define DCBX_COMP_TIMEOUT	20
#define LB_PORTUP_COMP_TIMEOUT	10

	int notify_dcbx_comp;
	int notify_lb_portup_comp;
	struct mutex selflogin_lock;

	/* Basic firmware related information. */
	uint16_t	fw_major_version;
	uint16_t	fw_minor_version;
	uint16_t	fw_subminor_version;
	uint16_t	fw_attributes;
	uint16_t	fw_attributes_h;
#define FW_ATTR_H_NVME_FBURST 	BIT_1
#define FW_ATTR_H_NVME		BIT_10
#define FW_ATTR_H_NVME_UPDATED  BIT_14

	/* About firmware SCM support */
#define FW_ATTR_EXT0_SCM_SUPPORTED	BIT_12
	/* Brocade fabric attached */
#define FW_ATTR_EXT0_SCM_BROCADE	0x00001000
	/* Cisco fabric attached */
#define FW_ATTR_EXT0_SCM_CISCO		0x00002000
#define FW_ATTR_EXT0_NVME2	BIT_13
#define FW_ATTR_EXT0_EDIF	BIT_5
	uint16_t	fw_attributes_ext[2];
	uint32_t	fw_memory_size;
	uint32_t	fw_transfer_size;
	uint32_t	fw_srisc_address;
#define RISC_START_ADDRESS_2100 0x1000
#define RISC_START_ADDRESS_2300 0x800
#define RISC_START_ADDRESS_2400 0x100000

	uint16_t	orig_fw_tgt_xcb_count;
	uint16_t	cur_fw_tgt_xcb_count;
	uint16_t	orig_fw_xcb_count;
	uint16_t	cur_fw_xcb_count;
	uint16_t	orig_fw_iocb_count;
	uint16_t	cur_fw_iocb_count;
	uint16_t	fw_max_fcf_count;

	uint32_t	fw_shared_ram_start;
	uint32_t	fw_shared_ram_end;
	uint32_t	fw_ddr_ram_start;
	uint32_t	fw_ddr_ram_end;

	uint16_t	fw_options[16];         /* slots: 1,2,3,10,11 */
	uint8_t		fw_seriallink_options[4];
	__le16		fw_seriallink_options24[4];

	uint8_t		serdes_version[3];
	uint8_t		mpi_version[3];
	uint32_t	mpi_capabilities;
	uint8_t		phy_version[3];
	uint8_t		pep_version[3];

	/* Firmware dump template */
	struct fwdt {
		void *template;
		ulong length;
		ulong dump_size;
	} fwdt[2];
	struct qla2xxx_fw_dump *fw_dump;
	uint32_t	fw_dump_len;
	u32		fw_dump_alloc_len;
	bool		fw_dumped;
	unsigned long	fw_dump_cap_flags;
#define RISC_PAUSE_CMPL		0
#define DMA_SHUTDOWN_CMPL	1
#define ISP_RESET_CMPL		2
#define RISC_RDY_AFT_RESET	3
#define RISC_SRAM_DUMP_CMPL	4
#define RISC_EXT_MEM_DUMP_CMPL	5
#define ISP_MBX_RDY		6
#define ISP_SOFT_RESET_CMPL	7
	int		fw_dump_reading;
	void		*mpi_fw_dump;
	u32		mpi_fw_dump_len;
	unsigned int	mpi_fw_dump_reading:1;
	unsigned int	mpi_fw_dumped:1;
	int		prev_minidump_failed;
	dma_addr_t	eft_dma;
	void		*eft;
/* Current size of mctp dump is 0x086064 bytes */
#define MCTP_DUMP_SIZE  0x086064
	dma_addr_t	mctp_dump_dma;
	void		*mctp_dump;
	int		mctp_dumped;
	int		mctp_dump_reading;
	uint32_t	chain_offset;
	struct dentry *dfs_dir;
	struct dentry *dfs_fce;
	struct dentry *dfs_tgt_counters;
	struct dentry *dfs_fw_resource_cnt;

	dma_addr_t	fce_dma;
	void		*fce;
	uint32_t	fce_bufs;
	uint16_t	fce_mb[8];
	uint64_t	fce_wr, fce_rd;
	struct mutex	fce_mutex;

	uint32_t	pci_attr;
	uint16_t	chip_revision;

	uint16_t	product_id[4];

	uint8_t		model_number[16+1];
	char		model_desc[80];
	uint8_t		adapter_id[16+1];

	/* Option ROM information. */
	char		*optrom_buffer;
	uint32_t	optrom_size;
	int		optrom_state;
#define QLA_SWAITING	0
#define QLA_SREADING	1
#define QLA_SWRITING	2
	uint32_t	optrom_region_start;
	uint32_t	optrom_region_size;
	struct mutex	optrom_mutex;

/* PCI expansion ROM image information. */
#define ROM_CODE_TYPE_BIOS	0
#define ROM_CODE_TYPE_FCODE	1
#define ROM_CODE_TYPE_EFI	3
	uint8_t 	bios_revision[2];
	uint8_t 	efi_revision[2];
	uint8_t 	fcode_revision[16];
	uint32_t	fw_revision[4];

	uint32_t	gold_fw_version[4];

	/* Offsets for flash/nvram access (set to ~0 if not used). */
	uint32_t	flash_conf_off;
	uint32_t	flash_data_off;
	uint32_t	nvram_conf_off;
	uint32_t	nvram_data_off;

	uint32_t	fdt_wrt_disable;
	uint32_t	fdt_wrt_enable;
	uint32_t	fdt_erase_cmd;
	uint32_t	fdt_block_size;
	uint32_t	fdt_unprotect_sec_cmd;
	uint32_t	fdt_protect_sec_cmd;
	uint32_t	fdt_wrt_sts_reg_cmd;

	struct {
		uint32_t	flt_region_flt;
		uint32_t	flt_region_fdt;
		uint32_t	flt_region_boot;
		uint32_t	flt_region_boot_sec;
		uint32_t	flt_region_fw;
		uint32_t	flt_region_fw_sec;
		uint32_t	flt_region_vpd_nvram;
		uint32_t	flt_region_vpd_nvram_sec;
		uint32_t	flt_region_vpd;
		uint32_t	flt_region_vpd_sec;
		uint32_t	flt_region_nvram;
		uint32_t	flt_region_nvram_sec;
		uint32_t	flt_region_npiv_conf;
		uint32_t	flt_region_gold_fw;
		uint32_t	flt_region_fcp_prio;
		uint32_t	flt_region_bootload;
		uint32_t	flt_region_img_status_pri;
		uint32_t	flt_region_img_status_sec;
		uint32_t	flt_region_aux_img_status_pri;
		uint32_t	flt_region_aux_img_status_sec;
	};
	uint8_t         active_image;
	uint8_t active_tmf;
#define MAX_ACTIVE_TMF 8

	/* Needed for BEACON */
	uint16_t        beacon_blink_led;
	uint8_t         beacon_color_state;
#define QLA_LED_GRN_ON		0x01
#define QLA_LED_YLW_ON		0x02
#define QLA_LED_ABR_ON		0x04
#define QLA_LED_ALL_ON		0x07	/* yellow, green, amber. */
					/* ISP2322: red, green, amber. */
	uint16_t        zio_mode;
	uint16_t        zio_timer;

	struct qla_msix_entry *msix_entries;

	struct list_head tmf_pending;
	struct list_head tmf_active;
	struct list_head        vp_list;        /* list of VP */
	unsigned long   vp_idx_map[(MAX_MULTI_ID_FABRIC / 8) /
			sizeof(unsigned long)];
	uint16_t        num_vhosts;     /* number of vports created */
	uint16_t        num_vsans;      /* number of vsan created */
	uint16_t        max_npiv_vports;        /* 63 or 125 per topoloty */
	int             cur_vport_count;

	struct qla_chip_state_84xx *cs84xx;
	struct isp_operations *isp_ops;
	struct workqueue_struct *wq;
	struct work_struct heartbeat_work;
	struct qlfc_fw fw_buf;
	unsigned long last_heartbeat_run_jiffies;

	/* FCP_CMND priority support */
	struct qla_fcp_prio_cfg *fcp_prio_cfg;

	struct dma_pool *dl_dma_pool;
#define DSD_LIST_DMA_POOL_SIZE  512

	struct dma_pool *fcp_cmnd_dma_pool;
	mempool_t       *ctx_mempool;
#define FCP_CMND_DMA_POOL_SIZE 512

	void __iomem	*nx_pcibase;		/* Base I/O address */
	void __iomem	*nxdb_rd_ptr;		/* Doorbell read pointer */
	void __iomem	*nxdb_wr_ptr;		/* Door bell write pointer */

	uint32_t	crb_win;
	uint32_t	curr_window;
	uint32_t	ddr_mn_window;
	unsigned long	mn_win_crb;
	unsigned long	ms_win_crb;
	int		qdr_sn_window;
	uint32_t	fcoe_dev_init_timeout;
	uint32_t	fcoe_reset_timeout;
	rwlock_t	hw_lock;
	uint16_t	portnum;		/* port number */
	int		link_width;
	struct fw_blob	*hablob;
	struct qla82xx_legacy_intr_set nx_legacy_intr;

	uint8_t fw_type;
	uint32_t file_prd_off;	/* File firmware product offset */

	uint32_t	md_template_size;
	void		*md_tmplt_hdr;
	dma_addr_t      md_tmplt_hdr_dma;
	void            *md_dump;
	uint32_t	md_dump_size;

	void		*loop_id_map;

	/* QLA83XX IDC specific fields */
	uint32_t	idc_audit_ts;
	uint32_t	idc_extend_tmo;

	/* DPC low-priority workqueue */
	struct workqueue_struct *dpc_lp_wq;
	struct work_struct idc_aen;
	/* DPC high-priority workqueue */
	struct workqueue_struct *dpc_hp_wq;
	struct work_struct nic_core_reset;
	struct work_struct idc_state_handler;
	struct work_struct nic_core_unrecoverable;
	struct work_struct board_disable;

	struct mr_data_fx00 mr;
	uint32_t chip_reset;

	struct qlt_hw_data tgt;
	int	allow_cna_fw_dump;
	uint32_t fw_ability_mask;
	uint16_t min_supported_speed;
	uint16_t max_supported_speed;

	/* DMA pool for the DIF bundling buffers */
	struct dma_pool *dif_bundl_pool;
	#define DIF_BUNDLING_DMA_POOL_SIZE  1024
	struct {
		struct {
			struct list_head head;
			uint count;
		} good;
		struct {
			struct list_head head;
			uint count;
		} unusable;
	} pool;

	unsigned long long dif_bundle_crossed_pages;
	unsigned long long dif_bundle_reads;
	unsigned long long dif_bundle_writes;
	unsigned long long dif_bundle_kallocs;
	unsigned long long dif_bundle_dma_allocs;

	atomic_t        nvme_active_aen_cnt;
	uint16_t        nvme_last_rptd_aen;             /* Last recorded aen count */

	uint8_t fc4_type_priority;

	atomic_t zio_threshold;
	uint16_t last_zio_threshold;

#define DEFAULT_ZIO_THRESHOLD 5

	struct qla_hw_data_stat stat;
	pci_error_state_t pci_error_state;
	struct dma_pool *purex_dma_pool;
	struct btree_head32 host_map;

#define EDIF_NUM_SA_INDEX	512
#define EDIF_TX_SA_INDEX_BASE	EDIF_NUM_SA_INDEX
	void *edif_rx_sa_id_map;
	void *edif_tx_sa_id_map;
	spinlock_t sadb_fp_lock;

	struct list_head sadb_tx_index_list;
	struct list_head sadb_rx_index_list;
	spinlock_t sadb_lock;	/* protects list */
	struct els_reject elsrej;
	u8 edif_post_stop_cnt_down;
	struct qla_vp_map *vp_map;
	struct qla_nvme_fc_rjt lsrjt;
	struct qla_fw_res fwres ____cacheline_aligned;
};

#define RX_ELS_SIZE (roundup(sizeof(struct enode) + ELS_MAX_PAYLOAD, SMP_CACHE_BYTES))

struct active_regions {
	uint8_t global;
	struct {
		uint8_t board_config;
		uint8_t vpd_nvram;
		uint8_t npiv_config_0_1;
		uint8_t npiv_config_2_3;
		uint8_t nvme_params;
	} aux;
};

#define FW_ABILITY_MAX_SPEED_MASK	0xFUL
#define FW_ABILITY_MAX_SPEED_16G	0x0
#define FW_ABILITY_MAX_SPEED_32G	0x1
#define FW_ABILITY_MAX_SPEED(ha)	\
	(ha->fw_ability_mask & FW_ABILITY_MAX_SPEED_MASK)

#define QLA_GET_DATA_RATE	0
#define QLA_SET_DATA_RATE_NOLR	1
#define QLA_SET_DATA_RATE_LR	2 /* Set speed and initiate LR */

#define QLA_DEFAULT_PAYLOAD_SIZE	64
/*
 * This item might be allocated with a size > sizeof(struct purex_item).
 * The "size" variable gives the size of the payload (which
 * is variable) starting at "iocb".
 */
struct purex_item {
	void *purls_context;
	struct list_head list;
	struct scsi_qla_host *vha;
	void (*process_item)(struct scsi_qla_host *vha,
			     struct purex_item *pkt);
	atomic_t in_use;
	uint16_t size;
	struct {
		uint8_t iocb[64];
	} iocb;
};

#include "qla_edif.h"

#define SCM_FLAG_RDF_REJECT		0x00
#define SCM_FLAG_RDF_COMPLETED		0x01

#define QLA_CON_PRIMITIVE_RECEIVED	0x1
#define QLA_CONGESTION_ARB_WARNING	0x1
#define QLA_CONGESTION_ARB_ALARM	0X2

/*
 * Qlogic scsi host structure
 */
typedef struct scsi_qla_host {
	struct list_head list;
	struct list_head vp_fcports;	/* list of fcports */
	struct list_head work_list;
	spinlock_t work_lock;
	struct work_struct iocb_work;

	/* Commonly used flags and state information. */
	struct Scsi_Host *host;
	unsigned long	host_no;
	uint8_t		host_str[16];

	volatile struct {
		uint32_t	init_done		:1;
		uint32_t	online			:1;
		uint32_t	reset_active		:1;

		uint32_t	management_server_logged_in :1;
		uint32_t	process_response_queue	:1;
		uint32_t	difdix_supported:1;
		uint32_t	delete_progress:1;

		uint32_t	fw_tgt_reported:1;
		uint32_t	bbcr_enable:1;
		uint32_t	qpairs_available:1;
		uint32_t	qpairs_req_created:1;
		uint32_t	qpairs_rsp_created:1;
		uint32_t	nvme_enabled:1;
		uint32_t        nvme_first_burst:1;
		uint32_t        nvme2_enabled:1;
	} flags;

	atomic_t	loop_state;
#define LOOP_TIMEOUT	1
#define LOOP_DOWN	2
#define LOOP_UP		3
#define LOOP_UPDATE	4
#define LOOP_READY	5
#define LOOP_DEAD	6

	unsigned long   buf_expired;
	unsigned long   relogin_jif;
	unsigned long   dpc_flags;
#define RESET_MARKER_NEEDED	0	/* Send marker to ISP. */
#define RESET_ACTIVE		1
#define ISP_ABORT_NEEDED	2	/* Initiate ISP abort. */
#define ABORT_ISP_ACTIVE	3	/* ISP abort in progress. */
#define LOOP_RESYNC_NEEDED	4	/* Device Resync needed. */
#define LOOP_RESYNC_ACTIVE	5
#define LOCAL_LOOP_UPDATE	6	/* Perform a local loop update. */
#define RSCN_UPDATE		7	/* Perform an RSCN update. */
#define RELOGIN_NEEDED		8
#define REGISTER_FC4_NEEDED	9	/* SNS FC4 registration required. */
#define ISP_ABORT_RETRY		10	/* ISP aborted. */
#define BEACON_BLINK_NEEDED	11
#define REGISTER_FDMI_NEEDED	12
#define VP_DPC_NEEDED		14	/* wake up for VP dpc handling */
#define UNLOADING		15
#define NPIV_CONFIG_NEEDED	16
#define ISP_UNRECOVERABLE	17
#define FCOE_CTX_RESET_NEEDED	18	/* Initiate FCoE context reset */
#define MPI_RESET_NEEDED	19	/* Initiate MPI FW reset */
#define ISP_QUIESCE_NEEDED	20	/* Driver need some quiescence */
#define N2N_LINK_RESET		21
#define PORT_UPDATE_NEEDED	22
#define FX00_RESET_RECOVERY	23
#define FX00_TARGET_SCAN	24
#define FX00_CRITEMP_RECOVERY	25
#define FX00_HOST_INFO_RESEND	26
#define QPAIR_ONLINE_CHECK_NEEDED	27
#define DO_EEH_RECOVERY		28
#define DETECT_SFP_CHANGE	29
#define N2N_LOGIN_NEEDED	30
#define IOCB_WORK_ACTIVE	31
#define SET_ZIO_THRESHOLD_NEEDED 32
#define ISP_ABORT_TO_ROM	33
#define VPORT_DELETE		34

#define PROCESS_PUREX_IOCB	63

	unsigned long	pci_flags;
#define PFLG_DISCONNECTED	0	/* PCI device removed */
#define PFLG_DRIVER_REMOVING	1	/* PCI driver .remove */
#define PFLG_DRIVER_PROBING	2	/* PCI driver .probe */

	uint32_t	device_flags;
#define SWITCH_FOUND		BIT_0
#define DFLG_NO_CABLE		BIT_1
#define DFLG_DEV_FAILED		BIT_5

	/* ISP configuration data. */
	uint16_t	loop_id;		/* Host adapter loop id */
	uint16_t        self_login_loop_id;     /* host adapter loop id
						 * get it on self login
						 */
	fc_port_t       bidir_fcport;		/* fcport used for bidir cmnds
						 * no need of allocating it for
						 * each command
						 */

	port_id_t	d_id;			/* Host adapter port id */
	uint8_t		marker_needed;
	uint16_t	mgmt_svr_loop_id;



	/* Timeout timers. */
	uint8_t         loop_down_abort_time;    /* port down timer */
	atomic_t        loop_down_timer;         /* loop down timer */
	uint8_t         link_down_timeout;       /* link down timeout */

	uint32_t        timer_active;
	struct timer_list        timer;

	uint8_t		node_name[WWN_SIZE];
	uint8_t		port_name[WWN_SIZE];
	uint8_t		fabric_node_name[WWN_SIZE];
	uint8_t		fabric_port_name[WWN_SIZE];

	struct		nvme_fc_local_port *nvme_local_port;
	struct completion nvme_del_done;

	uint16_t	fcoe_vlan_id;
	uint16_t	fcoe_fcf_idx;
	uint8_t		fcoe_vn_port_mac[6];

	/* list of commands waiting on workqueue */
	struct list_head	qla_cmd_list;
	struct list_head	unknown_atio_list;
	spinlock_t		cmd_list_lock;
	struct delayed_work	unknown_atio_work;

	/* Counter to detect races between ELS and RSCN events */
	atomic_t		generation_tick;
	/* Time when global fcport update has been scheduled */
	int			total_fcport_update_gen;
	/* List of pending LOGOs, protected by tgt_mutex */
	struct list_head	logo_list;
	/* List of pending PLOGI acks, protected by hw lock */
	struct list_head	plogi_ack_list;

	struct list_head	qp_list;

	uint32_t	vp_abort_cnt;

	struct fc_vport	*fc_vport;	/* holds fc_vport * for each vport */
	uint16_t        vp_idx;		/* vport ID */
	struct qla_qpair *qpair;	/* base qpair */

	unsigned long		vp_flags;
#define VP_IDX_ACQUIRED		0	/* bit no 0 */
#define VP_CREATE_NEEDED	1
#define VP_BIND_NEEDED		2
#define VP_DELETE_NEEDED	3
#define VP_SCR_NEEDED		4	/* State Change Request registration */
#define VP_CONFIG_OK		5	/* Flag to cfg VP, if FW is ready */
	atomic_t 		vp_state;
#define VP_OFFLINE		0
#define VP_ACTIVE		1
#define VP_FAILED		2
// #define VP_DISABLE		3
	uint16_t 	vp_err_state;
	uint16_t	vp_prev_err_state;
#define VP_ERR_UNKWN		0
#define VP_ERR_PORTDWN		1
#define VP_ERR_FAB_UNSUPPORTED	2
#define VP_ERR_FAB_NORESOURCES	3
#define VP_ERR_FAB_LOGOUT	4
#define VP_ERR_ADAP_NORESOURCES	5
	struct qla_hw_data *hw;
	struct scsi_qlt_host vha_tgt;
	struct req_que *req;
	int		fw_heartbeat_counter;
	int		seconds_since_last_heartbeat;
	struct fc_host_statistics fc_host_stat;
	struct qla_statistics qla_stats;
	struct bidi_statistics bidi_stats;
	atomic_t	vref_count;
	struct qla8044_reset_template reset_tmplt;
	uint16_t	bbcr;

	uint16_t u_ql2xexchoffld;
	uint16_t u_ql2xiniexchg;
	uint16_t qlini_mode;
	uint16_t ql2xexchoffld;
	uint16_t ql2xiniexchg;

	struct dentry *dfs_rport_root;

	struct purex_list {
		struct list_head head;
		spinlock_t lock;
	} purex_list;
	struct purex_item default_item;

	struct name_list_extended gnl;
	/* Count of active session/fcport */
	int fcport_count;
	wait_queue_head_t fcport_waitQ;
	wait_queue_head_t vref_waitq;
	uint8_t min_supported_speed;
	uint8_t n2n_node_name[WWN_SIZE];
	uint8_t n2n_port_name[WWN_SIZE];
	uint16_t	n2n_id;
	__le16 dport_data[4];
	struct fab_scan scan;
	uint8_t	scm_fabric_connection_flags;

	unsigned int irq_offset;

	u64 hw_err_cnt;
	u64 interface_err_cnt;
	u64 cmd_timeout_cnt;
	u64 reset_cmd_err_cnt;
	u64 link_down_time;
	u64 short_link_down_cnt;
	struct edif_dbell e_dbell;
	struct pur_core pur_cinfo;

#define DPORT_DIAG_IN_PROGRESS                 BIT_0
#define DPORT_DIAG_CHIP_RESET_IN_PROGRESS      BIT_1
	uint16_t dport_status;
} scsi_qla_host_t;

struct qla27xx_image_status {
	uint8_t image_status_mask;
	__le16	generation;
	uint8_t ver_major;
	uint8_t ver_minor;
	uint8_t bitmap;		/* 28xx only */
	uint8_t reserved[2];
	__le32	checksum;
	__le32	signature;
} __packed;

/* 28xx aux image status bimap values */
#define QLA28XX_AUX_IMG_BOARD_CONFIG		BIT_0
#define QLA28XX_AUX_IMG_VPD_NVRAM		BIT_1
#define QLA28XX_AUX_IMG_NPIV_CONFIG_0_1		BIT_2
#define QLA28XX_AUX_IMG_NPIV_CONFIG_2_3		BIT_3
#define QLA28XX_AUX_IMG_NVME_PARAMS		BIT_4

#define SET_VP_IDX	1
#define SET_AL_PA	2
#define RESET_VP_IDX	3
#define RESET_AL_PA	4
struct qla_vp_map {
	uint8_t	idx;
	scsi_qla_host_t *vha;
};

struct qla2_sgx {
	dma_addr_t		dma_addr;	/* OUT */
	uint32_t		dma_len;	/* OUT */

	uint32_t		tot_bytes;	/* IN */
	struct scatterlist	*cur_sg;	/* IN */

	/* for book keeping, bzero on initial invocation */
	uint32_t		bytes_consumed;
	uint32_t		num_bytes;
	uint32_t		tot_partial;

	/* for debugging */
	uint32_t		num_sg;
	srb_t			*sp;
};

#define QLA_FW_STARTED(_ha) {			\
	int i;					\
	_ha->flags.fw_started = 1;		\
	_ha->base_qpair->fw_started = 1;	\
	for (i = 0; i < _ha->max_qpairs; i++) {	\
	if (_ha->queue_pair_map[i])	\
	_ha->queue_pair_map[i]->fw_started = 1;	\
	}					\
}

#define QLA_FW_STOPPED(_ha) {			\
	int i;					\
	_ha->flags.fw_started = 0;		\
	_ha->base_qpair->fw_started = 0;	\
	for (i = 0; i < _ha->max_qpairs; i++) {	\
	if (_ha->queue_pair_map[i])	\
	_ha->queue_pair_map[i]->fw_started = 0;	\
	}					\
}


#define SFUB_CHECKSUM_SIZE	4

struct secure_flash_update_block {
	uint32_t	block_info;
	uint32_t	signature_lo;
	uint32_t	signature_hi;
	uint32_t	signature_upper[0x3e];
};

struct secure_flash_update_block_pk {
	uint32_t	block_info;
	uint32_t	signature_lo;
	uint32_t	signature_hi;
	uint32_t	signature_upper[0x3e];
	uint32_t	public_key[0x41];
};

/*
 * Macros to help code, maintain, etc.
 */
#define LOOP_TRANSITION(ha) \
	(test_bit(ISP_ABORT_NEEDED, &ha->dpc_flags) || \
	 test_bit(LOOP_RESYNC_NEEDED, &ha->dpc_flags) || \
	 atomic_read(&ha->loop_state) == LOOP_DOWN)

#define STATE_TRANSITION(ha) \
		(test_bit(ISP_ABORT_NEEDED, &ha->dpc_flags) || \
			 test_bit(LOOP_RESYNC_NEEDED, &ha->dpc_flags))

static inline bool qla_vha_mark_busy(scsi_qla_host_t *vha)
{
	atomic_inc(&vha->vref_count);
	mb();
	if (vha->flags.delete_progress) {
		atomic_dec(&vha->vref_count);
		wake_up(&vha->vref_waitq);
		return true;
	}
	return false;
}

#define QLA_VHA_MARK_NOT_BUSY(__vha) do {		\
	atomic_dec(&__vha->vref_count);			\
	wake_up(&__vha->vref_waitq);			\
} while (0)						\

#define QLA_QPAIR_MARK_BUSY(__qpair, __bail) do {	\
	atomic_inc(&__qpair->ref_count);		\
	mb();						\
	if (__qpair->delete_in_progress) {		\
		atomic_dec(&__qpair->ref_count);	\
		__bail = 1;				\
	} else {					\
	       __bail = 0;				\
	}						\
} while (0)

#define QLA_QPAIR_MARK_NOT_BUSY(__qpair)		\
	atomic_dec(&__qpair->ref_count)

#define QLA_ENA_CONF(_ha) {\
    int i;\
    _ha->base_qpair->enable_explicit_conf = 1;	\
    for (i = 0; i < _ha->max_qpairs; i++) {	\
	if (_ha->queue_pair_map[i])		\
	    _ha->queue_pair_map[i]->enable_explicit_conf = 1; \
    }						\
}

#define QLA_DIS_CONF(_ha) {\
    int i;\
    _ha->base_qpair->enable_explicit_conf = 0;	\
    for (i = 0; i < _ha->max_qpairs; i++) {	\
	if (_ha->queue_pair_map[i])		\
	    _ha->queue_pair_map[i]->enable_explicit_conf = 0; \
    }						\
}

/*
 * qla2x00 local function return status codes
 */
#define MBS_MASK		0x3fff

#define QLA_SUCCESS		(MBS_COMMAND_COMPLETE & MBS_MASK)
#define QLA_INVALID_COMMAND	(MBS_INVALID_COMMAND & MBS_MASK)
#define QLA_INTERFACE_ERROR	(MBS_HOST_INTERFACE_ERROR & MBS_MASK)
#define QLA_TEST_FAILED		(MBS_TEST_FAILED & MBS_MASK)
#define QLA_COMMAND_ERROR	(MBS_COMMAND_ERROR & MBS_MASK)
#define QLA_PARAMETER_ERROR	(MBS_COMMAND_PARAMETER_ERROR & MBS_MASK)
#define QLA_PORT_ID_USED	(MBS_PORT_ID_USED & MBS_MASK)
#define QLA_LOOP_ID_USED	(MBS_LOOP_ID_USED & MBS_MASK)
#define QLA_ALL_IDS_IN_USE	(MBS_ALL_IDS_IN_USE & MBS_MASK)
#define QLA_NOT_LOGGED_IN	(MBS_NOT_LOGGED_IN & MBS_MASK)

#define QLA_FUNCTION_TIMEOUT		0x100
#define QLA_FUNCTION_PARAMETER_ERROR	0x101
#define QLA_FUNCTION_FAILED		0x102
#define QLA_MEMORY_ALLOC_FAILED		0x103
#define QLA_LOCK_TIMEOUT		0x104
#define QLA_ABORTED			0x105
#define QLA_SUSPENDED			0x106
#define QLA_BUSY			0x107
#define QLA_ALREADY_REGISTERED		0x109
#define QLA_OS_TIMER_EXPIRED		0x10a
#define QLA_ERR_NO_QPAIR		0x10b
#define QLA_ERR_NOT_FOUND		0x10c
#define QLA_ERR_FROM_FW			0x10d

#define NVRAM_DELAY()		udelay(10)

/*
 * Flash support definitions
 */
#define OPTROM_SIZE_2300	0x20000
#define OPTROM_SIZE_2322	0x100000
#define OPTROM_SIZE_24XX	0x100000
#define OPTROM_SIZE_25XX	0x200000
#define OPTROM_SIZE_81XX	0x400000
#define OPTROM_SIZE_82XX	0x800000
#define OPTROM_SIZE_83XX	0x1000000
#define OPTROM_SIZE_28XX	0x2000000

#define OPTROM_BURST_SIZE	0x1000
#define OPTROM_BURST_DWORDS	(OPTROM_BURST_SIZE / 4)

#define	QLA_DSDS_PER_IOCB	37

#define QLA_SG_ALL	1024

enum nexus_wait_type {
	WAIT_HOST = 0,
	WAIT_TARGET,
	WAIT_LUN,
};

#define INVALID_EDIF_SA_INDEX	0xffff
#define RX_DELETE_NO_EDIF_SA_INDEX	0xfffe

#define QLA_SKIP_HANDLE QLA_TGT_SKIP_HANDLE

/* edif hash element */
struct edif_list_entry {
	uint16_t handle;			/* nport_handle */
	uint32_t update_sa_index;
	uint32_t delete_sa_index;
	uint32_t count;				/* counter for filtering sa_index */
#define EDIF_ENTRY_FLAGS_CLEANUP	0x01	/* this index is being cleaned up */
	uint32_t flags;				/* used by sadb cleanup code */
	fc_port_t *fcport;			/* needed by rx delay timer function */
	struct timer_list timer;		/* rx delay timer */
	struct list_head next;
};

#define EDIF_TX_INDX_BASE 512
#define EDIF_RX_INDX_BASE 0
#define EDIF_RX_DELETE_FILTER_COUNT 3	/* delay queuing rx delete until this many */

/* entry in the sa_index free pool */

struct sa_index_pair {
	uint16_t sa_index;
	uint32_t spi;
};

/* edif sa_index data structure */
struct edif_sa_index_entry {
	struct sa_index_pair sa_pair[2];
	fc_port_t *fcport;
	uint16_t handle;
	struct list_head next;
};

/* Refer to SNIA SFF 8247 */
struct sff_8247_a0 {
	u8 txid;	/* transceiver id */
	u8 ext_txid;
	u8 connector;
	/* compliance code */
	u8 eth_infi_cc3;	/* ethernet, inifiband */
	u8 sonet_cc4[2];
	u8 eth_cc6;
	/* link length */
#define FC_LL_VL BIT_7	/* very long */
#define FC_LL_S  BIT_6	/* Short */
#define FC_LL_I  BIT_5	/* Intermidiate*/
#define FC_LL_L  BIT_4	/* Long */
#define FC_LL_M  BIT_3	/* Medium */
#define FC_LL_SA BIT_2	/* ShortWave laser */
#define FC_LL_LC BIT_1	/* LongWave laser */
#define FC_LL_EL BIT_0	/* Electrical inter enclosure */
	u8 fc_ll_cc7;
	/* FC technology */
#define FC_TEC_EL BIT_7	/* Electrical inter enclosure */
#define FC_TEC_SN BIT_6	/* short wave w/o OFC */
#define FC_TEC_SL BIT_5	/* short wave with OFC */
#define FC_TEC_LL BIT_4	/* Longwave Laser */
#define FC_TEC_ACT BIT_3	/* Active cable */
#define FC_TEC_PAS BIT_2	/* Passive cable */
	u8 fc_tec_cc8;
	/* Transmission Media */
#define FC_MED_TW BIT_7	/* Twin Ax */
#define FC_MED_TP BIT_6	/* Twited Pair */
#define FC_MED_MI BIT_5	/* Min Coax */
#define FC_MED_TV BIT_4	/* Video Coax */
#define FC_MED_M6 BIT_3	/* Multimode, 62.5um */
#define FC_MED_M5 BIT_2	/* Multimode, 50um */
#define FC_MED_SM BIT_0	/* Single Mode */
	u8 fc_med_cc9;
	/* speed FC_SP_12: 12*100M = 1200 MB/s */
#define FC_SP_12 BIT_7
#define FC_SP_8  BIT_6
#define FC_SP_16 BIT_5
#define FC_SP_4  BIT_4
#define FC_SP_32 BIT_3
#define FC_SP_2  BIT_2
#define FC_SP_1  BIT_0
	u8 fc_sp_cc10;
	u8 encode;
	u8 bitrate;
	u8 rate_id;
	u8 length_km;		/* offset 14/eh */
	u8 length_100m;
	u8 length_50um_10m;
	u8 length_62um_10m;
	u8 length_om4_10m;
	u8 length_om3_10m;
#define SFF_VEN_NAME_LEN 16
	u8 vendor_name[SFF_VEN_NAME_LEN];	/* offset 20/14h */
	u8 tx_compat;
	u8 vendor_oui[3];
#define SFF_PART_NAME_LEN 16
	u8 vendor_pn[SFF_PART_NAME_LEN];	/* part number */
	u8 vendor_rev[4];
	u8 wavelength[2];
	u8 resv;
	u8 cc_base;
	u8 options[2];	/* offset 64 */
	u8 br_max;
	u8 br_min;
	u8 vendor_sn[16];
	u8 date_code[8];
	u8 diag;
	u8 enh_options;
	u8 sff_revision;
	u8 cc_ext;
	u8 vendor_specific[32];
	u8 resv2[128];
};

/* BPM -- Buffer Plus Management support. */
#define IS_BPM_CAPABLE(ha) \
	(IS_QLA25XX(ha) || IS_QLA81XX(ha) || IS_QLA83XX(ha) || \
	 IS_QLA27XX(ha) || IS_QLA28XX(ha))
#define IS_BPM_RANGE_CAPABLE(ha) \
	(IS_QLA83XX(ha) || IS_QLA27XX(ha) || IS_QLA28XX(ha))
#define IS_BPM_ENABLED(vha) \
	(ql2xautodetectsfp && !vha->vp_idx && IS_BPM_CAPABLE(vha->hw))

#define FLASH_SEMAPHORE_REGISTER_ADDR   0x00101016

#define USER_CTRL_IRQ(_ha) (ql2xuctrlirq && QLA_TGT_MODE_ENABLED() && \
	(IS_QLA27XX(_ha) || IS_QLA28XX(_ha) || IS_QLA83XX(_ha)))

#define SAVE_TOPO(_ha) { \
	if (_ha->current_topology)				\
		_ha->prev_topology = _ha->current_topology;     \
}

#define N2N_TOPO(ha) \
	((ha->prev_topology == ISP_CFG_N && !ha->current_topology) || \
	 ha->current_topology == ISP_CFG_N || \
	 !ha->current_topology)

#define QLA_N2N_WAIT_TIME	5 /* 2 * ra_tov(n2n) + 1 */

#define NVME_TYPE(fcport) \
	(fcport->fc4_type & FS_FC4TYPE_NVME) \

#define FCP_TYPE(fcport) \
	(fcport->fc4_type & FS_FC4TYPE_FCP) \

#define NVME_ONLY_TARGET(fcport) \
	(NVME_TYPE(fcport) && !FCP_TYPE(fcport))  \

#define NVME_FCP_TARGET(fcport) \
	(FCP_TYPE(fcport) && NVME_TYPE(fcport)) \

#define NVME_PRIORITY(ha, fcport) \
	(NVME_FCP_TARGET(fcport) && \
	 (ha->fc4_type_priority == FC4_PRIORITY_NVME))

#define NVME_TARGET(ha, fcport) \
	(fcport->do_prli_nvme || \
	NVME_ONLY_TARGET(fcport)) \

#define PRLI_PHASE(_cls) \
	((_cls == DSC_LS_PRLI_PEND) || (_cls == DSC_LS_PRLI_COMP))

enum ql_vnd_host_stat_action {
	QLA_STOP = 0,
	QLA_START,
	QLA_CLEAR,
};

struct ql_vnd_mng_host_stats_param {
	u32 stat_type;
	enum ql_vnd_host_stat_action action;
} __packed;

struct ql_vnd_mng_host_stats_resp {
	u32 status;
} __packed;

struct ql_vnd_stats_param {
	u32 stat_type;
} __packed;

struct ql_vnd_tgt_stats_param {
	s32 tgt_id;
	u32 stat_type;
} __packed;

enum ql_vnd_host_port_action {
	QLA_ENABLE = 0,
	QLA_DISABLE,
};

struct ql_vnd_mng_host_port_param {
	enum ql_vnd_host_port_action action;
} __packed;

struct ql_vnd_mng_host_port_resp {
	u32 status;
} __packed;

struct ql_vnd_stat_entry {
	u32 stat_type;	/* Failure type */
	u32 tgt_num;	/* Target Num */
	u64 cnt;	/* Counter value */
} __packed;

struct ql_vnd_stats {
	u64 entry_count; /* Num of entries */
	u64 rservd;
	struct ql_vnd_stat_entry entry[]; /* Place holder of entries */
} __packed;

struct ql_vnd_host_stats_resp {
	u32 status;
	struct ql_vnd_stats stats;
} __packed;

struct ql_vnd_tgt_stats_resp {
	u32 status;
	struct ql_vnd_stats stats;
} __packed;

#include "qla_target.h"
#include "qla_gbl.h"
#include "qla_dbg.h"
#include "qla_inline.h"

#define IS_SESSION_DELETED(_fcport) (_fcport->disc_state == DSC_DELETE_PEND || \
				      _fcport->disc_state == DSC_DELETED)

#define DBG_FCPORT_PRFMT(_fp, _fmt, _args...) \
	"%s: %8phC: " _fmt " (state=%d disc_state=%d scan_state=%d loopid=0x%x deleted=%d flags=0x%x)\n", \
	__func__, _fp->port_name, ##_args, atomic_read(&_fp->state), \
	_fp->disc_state, _fp->scan_state, _fp->loop_id, _fp->deleted, \
	_fp->flags

#define TMF_NOT_READY(_fcport) \
	(!_fcport || IS_SESSION_DELETED(_fcport) || atomic_read(&_fcport->state) != FCS_ONLINE || \
	!_fcport->vha->hw->flags.fw_started)

#endif<|MERGE_RESOLUTION|>--- conflicted
+++ resolved
@@ -2569,10 +2569,7 @@
 typedef struct fc_port {
 	struct list_head list;
 	struct scsi_qla_host *vha;
-<<<<<<< HEAD
-=======
 	struct list_head unsol_ctx_head;
->>>>>>> 9f6fec65
 
 	unsigned int conf_compl_supported:1;
 	unsigned int deleted:2;
