/*
 * Copyright 2005-2009 MontaVista Software, Inc.
 * Copyright 2008,2012      Freescale Semiconductor, Inc.
 *
 * This program is free software; you can redistribute it and/or modify it
 * under the terms of the GNU General Public License as published by the
 * Free Software Foundation; either version 2 of the License, or (at your
 * option) any later version.
 *
 * This program is distributed in the hope that it will be useful, but
 * WITHOUT ANY WARRANTY; without even the implied warranty of MERCHANTABILITY
 * or FITNESS FOR A PARTICULAR PURPOSE.  See the GNU General Public License
 * for more details.
 *
 * You should have received a copy of the GNU General Public License
 * along with this program; if not, write to the Free Software Foundation,
 * Inc., 675 Mass Ave, Cambridge, MA 02139, USA.
 *
 * Ported to 834x by Randy Vinson <rvinson@mvista.com> using code provided
 * by Hunter Wu.
 * Power Management support by Dave Liu <daveliu@freescale.com>,
 * Jerry Huang <Chang-Ming.Huang@freescale.com> and
 * Anton Vorontsov <avorontsov@ru.mvista.com>.
 */

#include <linux/kernel.h>
#include <linux/types.h>
#include <linux/delay.h>
#include <linux/pm.h>
#include <linux/platform_device.h>
#include <linux/fsl_devices.h>

#include "ehci-fsl.h"

/* configure so an HC device and id are always provided */
/* always called with process context; sleeping is OK */

/**
 * usb_hcd_fsl_probe - initialize FSL-based HCDs
 * @drvier: Driver to be used for this HCD
 * @pdev: USB Host Controller being probed
 * Context: !in_interrupt()
 *
 * Allocates basic resources for this USB host controller.
 *
 */
static int usb_hcd_fsl_probe(const struct hc_driver *driver,
			     struct platform_device *pdev)
{
	struct fsl_usb2_platform_data *pdata;
	struct usb_hcd *hcd;
	struct resource *res;
	int irq;
	int retval;

	pr_debug("initializing FSL-SOC USB Controller\n");

	/* Need platform data for setup */
	pdata = (struct fsl_usb2_platform_data *)pdev->dev.platform_data;
	if (!pdata) {
		dev_err(&pdev->dev,
			"No platform data for %s.\n", dev_name(&pdev->dev));
		return -ENODEV;
	}

	/*
	 * This is a host mode driver, verify that we're supposed to be
	 * in host mode.
	 */
	if (!((pdata->operating_mode == FSL_USB2_DR_HOST) ||
	      (pdata->operating_mode == FSL_USB2_MPH_HOST) ||
	      (pdata->operating_mode == FSL_USB2_DR_OTG))) {
		dev_err(&pdev->dev,
			"Non Host Mode configured for %s. Wrong driver linked.\n",
			dev_name(&pdev->dev));
		return -ENODEV;
	}

	res = platform_get_resource(pdev, IORESOURCE_IRQ, 0);
	if (!res) {
		dev_err(&pdev->dev,
			"Found HC with no IRQ. Check %s setup!\n",
			dev_name(&pdev->dev));
		return -ENODEV;
	}
	irq = res->start;

	hcd = usb_create_hcd(driver, &pdev->dev, dev_name(&pdev->dev));
	if (!hcd) {
		retval = -ENOMEM;
		goto err1;
	}

	res = platform_get_resource(pdev, IORESOURCE_MEM, 0);
	if (!res) {
		dev_err(&pdev->dev,
			"Found HC with no register addr. Check %s setup!\n",
			dev_name(&pdev->dev));
		retval = -ENODEV;
		goto err2;
	}
	hcd->rsrc_start = res->start;
	hcd->rsrc_len = resource_size(res);
	if (!request_mem_region(hcd->rsrc_start, hcd->rsrc_len,
				driver->description)) {
		dev_dbg(&pdev->dev, "controller already in use\n");
		retval = -EBUSY;
		goto err2;
	}
	hcd->regs = ioremap(hcd->rsrc_start, hcd->rsrc_len);

	if (hcd->regs == NULL) {
		dev_dbg(&pdev->dev, "error mapping memory\n");
		retval = -EFAULT;
		goto err3;
	}

	pdata->regs = hcd->regs;

	if (pdata->power_budget)
		hcd->power_budget = pdata->power_budget;

	/*
	 * do platform specific init: check the clock, grab/config pins, etc.
	 */
	if (pdata->init && pdata->init(pdev)) {
		retval = -ENODEV;
		goto err4;
	}

	/* Enable USB controller, 83xx or 8536 */
	if (pdata->have_sysif_regs)
		setbits32(hcd->regs + FSL_SOC_USB_CTRL, 0x4);

	/* Don't need to set host mode here. It will be done by tdi_reset() */

	retval = usb_add_hcd(hcd, irq, IRQF_SHARED);
	if (retval != 0)
		goto err4;

#ifdef CONFIG_USB_OTG
	if (pdata->operating_mode == FSL_USB2_DR_OTG) {
		struct ehci_hcd *ehci = hcd_to_ehci(hcd);

		ehci->transceiver = usb_get_transceiver();
		dev_dbg(&pdev->dev, "hcd=0x%p  ehci=0x%p, transceiver=0x%p\n",
			hcd, ehci, ehci->transceiver);

		if (ehci->transceiver) {
			retval = otg_set_host(ehci->transceiver->otg,
					      &ehci_to_hcd(ehci)->self);
			if (retval) {
				if (ehci->transceiver)
					put_device(ehci->transceiver->dev);
				goto err4;
			}
		} else {
			dev_err(&pdev->dev, "can't find transceiver\n");
			retval = -ENODEV;
			goto err4;
		}
	}
#endif
	return retval;

      err4:
	iounmap(hcd->regs);
      err3:
	release_mem_region(hcd->rsrc_start, hcd->rsrc_len);
      err2:
	usb_put_hcd(hcd);
      err1:
	dev_err(&pdev->dev, "init %s fail, %d\n", dev_name(&pdev->dev), retval);
	if (pdata->exit)
		pdata->exit(pdev);
	return retval;
}

/* may be called without controller electrically present */
/* may be called with controller, bus, and devices active */

/**
 * usb_hcd_fsl_remove - shutdown processing for FSL-based HCDs
 * @dev: USB Host Controller being removed
 * Context: !in_interrupt()
 *
 * Reverses the effect of usb_hcd_fsl_probe().
 *
 */
static void usb_hcd_fsl_remove(struct usb_hcd *hcd,
			       struct platform_device *pdev)
{
	struct fsl_usb2_platform_data *pdata = pdev->dev.platform_data;
	struct ehci_hcd *ehci = hcd_to_ehci(hcd);

	if (ehci->transceiver) {
		otg_set_host(ehci->transceiver->otg, NULL);
		put_device(ehci->transceiver->dev);
	}

	usb_remove_hcd(hcd);

	/*
	 * do platform specific un-initialization:
	 * release iomux pins, disable clock, etc.
	 */
	if (pdata->exit)
		pdata->exit(pdev);
	iounmap(hcd->regs);
	release_mem_region(hcd->rsrc_start, hcd->rsrc_len);
	usb_put_hcd(hcd);
}

static void ehci_fsl_setup_phy(struct usb_hcd *hcd,
			       enum fsl_usb2_phy_modes phy_mode,
			       unsigned int port_offset)
{
	u32 portsc, temp;
	struct ehci_hcd *ehci = hcd_to_ehci(hcd);
	void __iomem *non_ehci = hcd->regs;
<<<<<<< HEAD
	struct fsl_usb2_platform_data *pdata;

	pdata = hcd->self.controller->platform_data;
=======
	struct device *dev = hcd->self.controller;
	struct fsl_usb2_platform_data *pdata = dev->platform_data;

	if (pdata->controller_ver < 0) {
		dev_warn(hcd->self.controller, "Could not get controller version\n");
		return;
	}
>>>>>>> 3a1c2a82

	portsc = ehci_readl(ehci, &ehci->regs->port_status[port_offset]);
	portsc &= ~(PORT_PTS_MSK | PORT_PTS_PTW);

	switch (phy_mode) {
	case FSL_USB2_PHY_ULPI:
		if (pdata->controller_ver) {
			/* controller version 1.6 or above */
			temp = in_be32(non_ehci + FSL_SOC_USB_CTRL);
			out_be32(non_ehci + FSL_SOC_USB_CTRL, temp |
				USB_CTRL_USB_EN | ULPI_PHY_CLK_SEL);
		}
		portsc |= PORT_PTS_ULPI;
		break;
	case FSL_USB2_PHY_SERIAL:
		portsc |= PORT_PTS_SERIAL;
		break;
	case FSL_USB2_PHY_UTMI_WIDE:
		portsc |= PORT_PTS_PTW;
		/* fall through */
	case FSL_USB2_PHY_UTMI:
		if (pdata->controller_ver) {
			/* controller version 1.6 or above */
			temp = in_be32(non_ehci + FSL_SOC_USB_CTRL);
			out_be32(non_ehci + FSL_SOC_USB_CTRL, temp |
				UTMI_PHY_EN | USB_CTRL_USB_EN);
			mdelay(FSL_UTMI_PHY_DLY);  /* Delay for UTMI PHY CLK to
						become stable - 10ms*/
		}
		/* enable UTMI PHY */
		if (pdata->have_sysif_regs)
			setbits32(non_ehci + FSL_SOC_USB_CTRL,
				  CTRL_UTMI_PHY_EN);
		portsc |= PORT_PTS_UTMI;
		break;
	case FSL_USB2_PHY_NONE:
		break;
	}
	ehci_writel(ehci, portsc, &ehci->regs->port_status[port_offset]);
}

static void ehci_fsl_usb_setup(struct ehci_hcd *ehci)
{
	struct usb_hcd *hcd = ehci_to_hcd(ehci);
	struct fsl_usb2_platform_data *pdata;
	void __iomem *non_ehci = hcd->regs;
	u32 temp;

	pdata = hcd->self.controller->platform_data;

	/* Enable PHY interface in the control reg. */
	if (pdata->have_sysif_regs) {
		temp = in_be32(non_ehci + FSL_SOC_USB_CTRL);
		out_be32(non_ehci + FSL_SOC_USB_CTRL, temp | 0x00000004);

		/*
		* Turn on cache snooping hardware, since some PowerPC platforms
		* wholly rely on hardware to deal with cache coherent
		*/

		/* Setup Snooping for all the 4GB space */
		/* SNOOP1 starts from 0x0, size 2G */
		out_be32(non_ehci + FSL_SOC_USB_SNOOP1, 0x0 | SNOOP_SIZE_2GB);
		/* SNOOP2 starts from 0x80000000, size 2G */
		out_be32(non_ehci + FSL_SOC_USB_SNOOP2, 0x80000000 | SNOOP_SIZE_2GB);
	}

	if ((pdata->operating_mode == FSL_USB2_DR_HOST) ||
			(pdata->operating_mode == FSL_USB2_DR_OTG))
		ehci_fsl_setup_phy(hcd, pdata->phy_mode, 0);

	if (pdata->operating_mode == FSL_USB2_MPH_HOST) {
		unsigned int chip, rev, svr;

		svr = mfspr(SPRN_SVR);
		chip = svr >> 16;
		rev = (svr >> 4) & 0xf;

		/* Deal with USB Erratum #14 on MPC834x Rev 1.0 & 1.1 chips */
		if ((rev == 1) && (chip >= 0x8050) && (chip <= 0x8055))
			ehci->has_fsl_port_bug = 1;

		if (pdata->port_enables & FSL_USB2_PORT0_ENABLED)
			ehci_fsl_setup_phy(hcd, pdata->phy_mode, 0);
		if (pdata->port_enables & FSL_USB2_PORT1_ENABLED)
			ehci_fsl_setup_phy(hcd, pdata->phy_mode, 1);
	}

	if (pdata->have_sysif_regs) {
#ifdef CONFIG_PPC_85xx
		out_be32(non_ehci + FSL_SOC_USB_PRICTRL, 0x00000008);
		out_be32(non_ehci + FSL_SOC_USB_AGECNTTHRSH, 0x00000080);
#else
		out_be32(non_ehci + FSL_SOC_USB_PRICTRL, 0x0000000c);
		out_be32(non_ehci + FSL_SOC_USB_AGECNTTHRSH, 0x00000040);
#endif
		out_be32(non_ehci + FSL_SOC_USB_SICTRL, 0x00000001);
	}
}

/* called after powerup, by probe or system-pm "wakeup" */
static int ehci_fsl_reinit(struct ehci_hcd *ehci)
{
	ehci_fsl_usb_setup(ehci);
	ehci_port_power(ehci, 0);

	return 0;
}

/* called during probe() after chip reset completes */
static int ehci_fsl_setup(struct usb_hcd *hcd)
{
	struct ehci_hcd *ehci = hcd_to_ehci(hcd);
	int retval;
	struct fsl_usb2_platform_data *pdata;
	struct device *dev;

	dev = hcd->self.controller;
	pdata = hcd->self.controller->platform_data;
	ehci->big_endian_desc = pdata->big_endian_desc;
	ehci->big_endian_mmio = pdata->big_endian_mmio;

	/* EHCI registers start at offset 0x100 */
	ehci->caps = hcd->regs + 0x100;
	ehci->regs = hcd->regs + 0x100 +
		HC_LENGTH(ehci, ehci_readl(ehci, &ehci->caps->hc_capbase));
	dbg_hcs_params(ehci, "reset");
	dbg_hcc_params(ehci, "reset");

	/* cache this readonly data; minimize chip reads */
	ehci->hcs_params = ehci_readl(ehci, &ehci->caps->hcs_params);

	hcd->has_tt = 1;

	retval = ehci_halt(ehci);
	if (retval)
		return retval;

	/* data structure init */
	retval = ehci_init(hcd);
	if (retval)
		return retval;

	ehci->sbrn = 0x20;

	ehci_reset(ehci);

	if (of_device_is_compatible(dev->parent->of_node,
				    "fsl,mpc5121-usb2-dr")) {
		/*
		 * set SBUSCFG:AHBBRST so that control msgs don't
		 * fail when doing heavy PATA writes.
		 */
		ehci_writel(ehci, SBUSCFG_INCR8,
			    hcd->regs + FSL_SOC_USB_SBUSCFG);
	}

	retval = ehci_fsl_reinit(ehci);
	return retval;
}

struct ehci_fsl {
	struct ehci_hcd	ehci;

#ifdef CONFIG_PM
	/* Saved USB PHY settings, need to restore after deep sleep. */
	u32 usb_ctrl;
#endif
};

#ifdef CONFIG_PM

#ifdef CONFIG_PPC_MPC512x
static int ehci_fsl_mpc512x_drv_suspend(struct device *dev)
{
	struct usb_hcd *hcd = dev_get_drvdata(dev);
	struct ehci_hcd *ehci = hcd_to_ehci(hcd);
	struct fsl_usb2_platform_data *pdata = dev->platform_data;
	u32 tmp;

#ifdef DEBUG
	u32 mode = ehci_readl(ehci, hcd->regs + FSL_SOC_USB_USBMODE);
	mode &= USBMODE_CM_MASK;
	tmp = ehci_readl(ehci, hcd->regs + 0x140);	/* usbcmd */

	dev_dbg(dev, "suspend=%d already_suspended=%d "
		"mode=%d  usbcmd %08x\n", pdata->suspended,
		pdata->already_suspended, mode, tmp);
#endif

	/*
	 * If the controller is already suspended, then this must be a
	 * PM suspend.  Remember this fact, so that we will leave the
	 * controller suspended at PM resume time.
	 */
	if (pdata->suspended) {
		dev_dbg(dev, "already suspended, leaving early\n");
		pdata->already_suspended = 1;
		return 0;
	}

	dev_dbg(dev, "suspending...\n");

	ehci->rh_state = EHCI_RH_SUSPENDED;
	dev->power.power_state = PMSG_SUSPEND;

	/* ignore non-host interrupts */
	clear_bit(HCD_FLAG_HW_ACCESSIBLE, &hcd->flags);

	/* stop the controller */
	tmp = ehci_readl(ehci, &ehci->regs->command);
	tmp &= ~CMD_RUN;
	ehci_writel(ehci, tmp, &ehci->regs->command);

	/* save EHCI registers */
	pdata->pm_command = ehci_readl(ehci, &ehci->regs->command);
	pdata->pm_command &= ~CMD_RUN;
	pdata->pm_status  = ehci_readl(ehci, &ehci->regs->status);
	pdata->pm_intr_enable  = ehci_readl(ehci, &ehci->regs->intr_enable);
	pdata->pm_frame_index  = ehci_readl(ehci, &ehci->regs->frame_index);
	pdata->pm_segment  = ehci_readl(ehci, &ehci->regs->segment);
	pdata->pm_frame_list  = ehci_readl(ehci, &ehci->regs->frame_list);
	pdata->pm_async_next  = ehci_readl(ehci, &ehci->regs->async_next);
	pdata->pm_configured_flag  =
		ehci_readl(ehci, &ehci->regs->configured_flag);
	pdata->pm_portsc = ehci_readl(ehci, &ehci->regs->port_status[0]);
	pdata->pm_usbgenctrl = ehci_readl(ehci,
					  hcd->regs + FSL_SOC_USB_USBGENCTRL);

	/* clear the W1C bits */
	pdata->pm_portsc &= cpu_to_hc32(ehci, ~PORT_RWC_BITS);

	pdata->suspended = 1;

	/* clear PP to cut power to the port */
	tmp = ehci_readl(ehci, &ehci->regs->port_status[0]);
	tmp &= ~PORT_POWER;
	ehci_writel(ehci, tmp, &ehci->regs->port_status[0]);

	return 0;
}

static int ehci_fsl_mpc512x_drv_resume(struct device *dev)
{
	struct usb_hcd *hcd = dev_get_drvdata(dev);
	struct ehci_hcd *ehci = hcd_to_ehci(hcd);
	struct fsl_usb2_platform_data *pdata = dev->platform_data;
	u32 tmp;

	dev_dbg(dev, "suspend=%d already_suspended=%d\n",
		pdata->suspended, pdata->already_suspended);

	/*
	 * If the controller was already suspended at suspend time,
	 * then don't resume it now.
	 */
	if (pdata->already_suspended) {
		dev_dbg(dev, "already suspended, leaving early\n");
		pdata->already_suspended = 0;
		return 0;
	}

	if (!pdata->suspended) {
		dev_dbg(dev, "not suspended, leaving early\n");
		return 0;
	}

	pdata->suspended = 0;

	dev_dbg(dev, "resuming...\n");

	/* set host mode */
	tmp = USBMODE_CM_HOST | (pdata->es ? USBMODE_ES : 0);
	ehci_writel(ehci, tmp, hcd->regs + FSL_SOC_USB_USBMODE);

	ehci_writel(ehci, pdata->pm_usbgenctrl,
		    hcd->regs + FSL_SOC_USB_USBGENCTRL);
	ehci_writel(ehci, ISIPHYCTRL_PXE | ISIPHYCTRL_PHYE,
		    hcd->regs + FSL_SOC_USB_ISIPHYCTRL);

	ehci_writel(ehci, SBUSCFG_INCR8, hcd->regs + FSL_SOC_USB_SBUSCFG);

	/* restore EHCI registers */
	ehci_writel(ehci, pdata->pm_command, &ehci->regs->command);
	ehci_writel(ehci, pdata->pm_intr_enable, &ehci->regs->intr_enable);
	ehci_writel(ehci, pdata->pm_frame_index, &ehci->regs->frame_index);
	ehci_writel(ehci, pdata->pm_segment, &ehci->regs->segment);
	ehci_writel(ehci, pdata->pm_frame_list, &ehci->regs->frame_list);
	ehci_writel(ehci, pdata->pm_async_next, &ehci->regs->async_next);
	ehci_writel(ehci, pdata->pm_configured_flag,
		    &ehci->regs->configured_flag);
	ehci_writel(ehci, pdata->pm_portsc, &ehci->regs->port_status[0]);

	set_bit(HCD_FLAG_HW_ACCESSIBLE, &hcd->flags);
	ehci->rh_state = EHCI_RH_RUNNING;
	dev->power.power_state = PMSG_ON;

	tmp = ehci_readl(ehci, &ehci->regs->command);
	tmp |= CMD_RUN;
	ehci_writel(ehci, tmp, &ehci->regs->command);

	usb_hcd_resume_root_hub(hcd);

	return 0;
}
#else
static inline int ehci_fsl_mpc512x_drv_suspend(struct device *dev)
{
	return 0;
}

static inline int ehci_fsl_mpc512x_drv_resume(struct device *dev)
{
	return 0;
}
#endif /* CONFIG_PPC_MPC512x */

static struct ehci_fsl *hcd_to_ehci_fsl(struct usb_hcd *hcd)
{
	struct ehci_hcd *ehci = hcd_to_ehci(hcd);

	return container_of(ehci, struct ehci_fsl, ehci);
}

static int ehci_fsl_drv_suspend(struct device *dev)
{
	struct usb_hcd *hcd = dev_get_drvdata(dev);
	struct ehci_fsl *ehci_fsl = hcd_to_ehci_fsl(hcd);
	void __iomem *non_ehci = hcd->regs;

	if (of_device_is_compatible(dev->parent->of_node,
				    "fsl,mpc5121-usb2-dr")) {
		return ehci_fsl_mpc512x_drv_suspend(dev);
	}

	ehci_prepare_ports_for_controller_suspend(hcd_to_ehci(hcd),
			device_may_wakeup(dev));
	if (!fsl_deep_sleep())
		return 0;

	ehci_fsl->usb_ctrl = in_be32(non_ehci + FSL_SOC_USB_CTRL);
	return 0;
}

static int ehci_fsl_drv_resume(struct device *dev)
{
	struct usb_hcd *hcd = dev_get_drvdata(dev);
	struct ehci_fsl *ehci_fsl = hcd_to_ehci_fsl(hcd);
	struct ehci_hcd *ehci = hcd_to_ehci(hcd);
	void __iomem *non_ehci = hcd->regs;

	if (of_device_is_compatible(dev->parent->of_node,
				    "fsl,mpc5121-usb2-dr")) {
		return ehci_fsl_mpc512x_drv_resume(dev);
	}

	ehci_prepare_ports_for_controller_resume(ehci);
	if (!fsl_deep_sleep())
		return 0;

	usb_root_hub_lost_power(hcd->self.root_hub);

	/* Restore USB PHY settings and enable the controller. */
	out_be32(non_ehci + FSL_SOC_USB_CTRL, ehci_fsl->usb_ctrl);

	ehci_reset(ehci);
	ehci_fsl_reinit(ehci);

	return 0;
}

static int ehci_fsl_drv_restore(struct device *dev)
{
	struct usb_hcd *hcd = dev_get_drvdata(dev);

	usb_root_hub_lost_power(hcd->self.root_hub);
	return 0;
}

static struct dev_pm_ops ehci_fsl_pm_ops = {
	.suspend = ehci_fsl_drv_suspend,
	.resume = ehci_fsl_drv_resume,
	.restore = ehci_fsl_drv_restore,
};

#define EHCI_FSL_PM_OPS		(&ehci_fsl_pm_ops)
#else
#define EHCI_FSL_PM_OPS		NULL
#endif /* CONFIG_PM */

#ifdef CONFIG_USB_OTG
static int ehci_start_port_reset(struct usb_hcd *hcd, unsigned port)
{
	struct ehci_hcd *ehci = hcd_to_ehci(hcd);
	u32 status;

	if (!port)
		return -EINVAL;

	port--;

	/* start port reset before HNP protocol time out */
	status = readl(&ehci->regs->port_status[port]);
	if (!(status & PORT_CONNECT))
		return -ENODEV;

	/* khubd will finish the reset later */
	if (ehci_is_TDI(ehci)) {
		writel(PORT_RESET |
		       (status & ~(PORT_CSC | PORT_PEC | PORT_OCC)),
		       &ehci->regs->port_status[port]);
	} else {
		writel(PORT_RESET, &ehci->regs->port_status[port]);
	}

	return 0;
}
#else
#define ehci_start_port_reset	NULL
#endif /* CONFIG_USB_OTG */


static const struct hc_driver ehci_fsl_hc_driver = {
	.description = hcd_name,
	.product_desc = "Freescale On-Chip EHCI Host Controller",
	.hcd_priv_size = sizeof(struct ehci_fsl),

	/*
	 * generic hardware linkage
	 */
	.irq = ehci_irq,
	.flags = HCD_USB2 | HCD_MEMORY,

	/*
	 * basic lifecycle operations
	 */
	.reset = ehci_fsl_setup,
	.start = ehci_run,
	.stop = ehci_stop,
	.shutdown = ehci_shutdown,

	/*
	 * managing i/o requests and associated device resources
	 */
	.urb_enqueue = ehci_urb_enqueue,
	.urb_dequeue = ehci_urb_dequeue,
	.endpoint_disable = ehci_endpoint_disable,
	.endpoint_reset = ehci_endpoint_reset,

	/*
	 * scheduling support
	 */
	.get_frame_number = ehci_get_frame,

	/*
	 * root hub support
	 */
	.hub_status_data = ehci_hub_status_data,
	.hub_control = ehci_hub_control,
	.bus_suspend = ehci_bus_suspend,
	.bus_resume = ehci_bus_resume,
	.start_port_reset = ehci_start_port_reset,
	.relinquish_port = ehci_relinquish_port,
	.port_handed_over = ehci_port_handed_over,

	.clear_tt_buffer_complete = ehci_clear_tt_buffer_complete,
};

static int ehci_fsl_drv_probe(struct platform_device *pdev)
{
	if (usb_disabled())
		return -ENODEV;

	/* FIXME we only want one one probe() not two */
	return usb_hcd_fsl_probe(&ehci_fsl_hc_driver, pdev);
}

static int ehci_fsl_drv_remove(struct platform_device *pdev)
{
	struct usb_hcd *hcd = platform_get_drvdata(pdev);

	/* FIXME we only want one one remove() not two */
	usb_hcd_fsl_remove(hcd, pdev);
	return 0;
}

MODULE_ALIAS("platform:fsl-ehci");

static struct platform_driver ehci_fsl_driver = {
	.probe = ehci_fsl_drv_probe,
	.remove = ehci_fsl_drv_remove,
	.shutdown = usb_hcd_platform_shutdown,
	.driver = {
		.name = "fsl-ehci",
		.pm = EHCI_FSL_PM_OPS,
	},
};<|MERGE_RESOLUTION|>--- conflicted
+++ resolved
@@ -218,11 +218,6 @@
 	u32 portsc, temp;
 	struct ehci_hcd *ehci = hcd_to_ehci(hcd);
 	void __iomem *non_ehci = hcd->regs;
-<<<<<<< HEAD
-	struct fsl_usb2_platform_data *pdata;
-
-	pdata = hcd->self.controller->platform_data;
-=======
 	struct device *dev = hcd->self.controller;
 	struct fsl_usb2_platform_data *pdata = dev->platform_data;
 
@@ -230,7 +225,6 @@
 		dev_warn(hcd->self.controller, "Could not get controller version\n");
 		return;
 	}
->>>>>>> 3a1c2a82
 
 	portsc = ehci_readl(ehci, &ehci->regs->port_status[port_offset]);
 	portsc &= ~(PORT_PTS_MSK | PORT_PTS_PTW);
