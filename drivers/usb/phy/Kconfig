#
# Physical Layer USB driver configuration
#
menu "USB Physical Layer drivers"

config USB_PHY
	def_bool n

config USB_OTG_FSM
	bool "USB 2.0 OTG FSM implementation"
	select USB_OTG
	select USB_PHY
	help
	  Implements OTG Final State Machine as specified in On-The-Go
	  and Embedded Host Supplement to the USB Revision 2.0 Specification.

#
# USB Transceiver Drivers
#
config AB8500_USB
	tristate "AB8500 USB Transceiver Driver"
	depends on AB8500_CORE
	select USB_PHY
	help
	  Enable this to support the USB OTG transceiver in AB8500 chip.
	  This transceiver supports high and full speed devices plus,
	  in host mode, low speed.

config FSL_USB2_OTG
<<<<<<< HEAD
	bool "Freescale USB OTG Transceiver Driver"
	depends on USB_EHCI_FSL && USB_FSL_USB2 && USB_OTG_FSM && PM_RUNTIME
=======
	tristate "Freescale USB OTG Transceiver Driver"
	depends on USB_EHCI_FSL && USB_FSL_USB2 && PM_RUNTIME
	depends on USB
>>>>>>> 413541dd
	select USB_OTG
	select USB_PHY
	help
	  Enable this to support Freescale USB OTG transceiver.

config ISP1301_OMAP
	tristate "Philips ISP1301 with OMAP OTG"
	depends on I2C && ARCH_OMAP_OTG
	depends on USB
	select USB_PHY
	help
	  If you say yes here you get support for the Philips ISP1301
	  USB-On-The-Go transceiver working with the OMAP OTG controller.
	  The ISP1301 is a full speed USB  transceiver which is used in
	  products including H2, H3, and H4 development boards for Texas
	  Instruments OMAP processors.

	  This driver can also be built as a module.  If so, the module
	  will be called phy-isp1301-omap.

config KEYSTONE_USB_PHY
	tristate "Keystone USB PHY Driver"
	depends on ARCH_KEYSTONE || COMPILE_TEST
	select NOP_USB_XCEIV
	help
	  Enable this to support Keystone USB phy. This driver provides
	  interface to interact with USB 2.0 and USB 3.0 PHY that is part
	  of the Keystone SOC.

config MV_U3D_PHY
	bool "Marvell USB 3.0 PHY controller Driver"
	depends on CPU_MMP3
	select USB_PHY
	help
	  Enable this to support Marvell USB 3.0 phy controller for Marvell
	  SoC.

config NOP_USB_XCEIV
	tristate "NOP USB Transceiver Driver"
	select USB_PHY
	help
	  This driver is to be used by all the usb transceiver which are either
	  built-in with usb ip or which are autonomous and doesn't require any
	  phy programming such as ISP1x04 etc.

config OMAP_CONTROL_USB
	tristate "OMAP CONTROL USB Driver"
	depends on ARCH_OMAP2PLUS || COMPILE_TEST
	help
	  Enable this to add support for the USB part present in the control
	  module. This driver has API to power on the USB2 PHY and to write to
	  the mailbox. The mailbox is present only in omap4 and the register to
	  power on the USB2 PHY is present in OMAP4 and OMAP5. OMAP5 has an
	  additional register to power on USB3 PHY.

config OMAP_USB3
	tristate "OMAP USB3 PHY Driver"
	depends on ARCH_OMAP2PLUS || COMPILE_TEST
	select OMAP_CONTROL_USB
	select USB_PHY
	help
	  Enable this to support the USB3 PHY that is part of SOC. This
	  driver takes care of all the PHY functionality apart from comparator.
	  This driver interacts with the "OMAP Control USB Driver" to power
	  on/off the PHY.

config AM335X_CONTROL_USB
	tristate

config AM335X_PHY_USB
	tristate "AM335x USB PHY Driver"
	depends on ARM || COMPILE_TEST
	select USB_PHY
	select AM335X_CONTROL_USB
	select NOP_USB_XCEIV
	help
	  This driver provides PHY support for that phy which part for the
	  AM335x SoC.

config SAMSUNG_USBPHY
	tristate
	help
	  Enable this to support Samsung USB phy helper driver for Samsung SoCs.
	  This driver provides common interface to interact, for Samsung USB 2.0 PHY
	  driver and later for Samsung USB 3.0 PHY driver.

config SAMSUNG_USB2PHY
	tristate "Samsung USB 2.0 PHY controller Driver"
	select SAMSUNG_USBPHY
	select USB_PHY
	help
	  Enable this to support Samsung USB 2.0 (High Speed) PHY controller
	  driver for Samsung SoCs.

config SAMSUNG_USB3PHY
	tristate "Samsung USB 3.0 PHY controller Driver"
	select SAMSUNG_USBPHY
	select USB_PHY
	help
	  Enable this to support Samsung USB 3.0 (Super Speed) phy controller
	  for samsung SoCs.

config TWL6030_USB
	tristate "TWL6030 USB Transceiver Driver"
	depends on TWL4030_CORE && OMAP_USB2 && USB_MUSB_OMAP2PLUS
	help
	  Enable this to support the USB OTG transceiver on TWL6030
	  family chips. This TWL6030 transceiver has the VBUS and ID GND
	  and OTG SRP events capabilities. For all other transceiver functionality
	  UTMI PHY is embedded in OMAP4430. The internal PHY configurations APIs
	  are hooked to this driver through platform_data structure.
	  The definition of internal PHY APIs are in the mach-omap2 layer.

config USB_GPIO_VBUS
	tristate "GPIO based peripheral-only VBUS sensing 'transceiver'"
	depends on GPIOLIB
	select USB_PHY
	help
	  Provides simple GPIO VBUS sensing for controllers with an
	  internal transceiver via the usb_phy interface, and
	  optionally control of a D+ pullup GPIO as well as a VBUS
	  current limit regulator.

config OMAP_OTG
	tristate "OMAP USB OTG controller driver"
	depends on ARCH_OMAP_OTG && EXTCON
	help
	  Enable this to support some transceivers on OMAP1 platforms. OTG
	  controller is needed to switch between host and peripheral modes.

	  This driver can also be built as a module. If so, the module
	  will be called phy-omap-otg.

config TAHVO_USB
	tristate "Tahvo USB transceiver driver"
	depends on MFD_RETU && EXTCON
	select USB_PHY
	help
	  Enable this to support USB transceiver on Tahvo. This is used
	  at least on Nokia 770.

config TAHVO_USB_HOST_BY_DEFAULT
	depends on TAHVO_USB
	boolean "Device in USB host mode by default"
	help
	  Say Y here, if you want the device to enter USB host mode
	  by default on bootup.

config USB_ISP1301
	tristate "NXP ISP1301 USB transceiver support"
	depends on USB || USB_GADGET
	depends on I2C
	select USB_PHY
	help
	  Say Y here to add support for the NXP ISP1301 USB transceiver driver.
	  This chip is typically used as USB transceiver for USB host, gadget
	  and OTG drivers (to be selected separately).

	  To compile this driver as a module, choose M here: the
	  module will be called phy-isp1301.

config USB_MSM_OTG
	tristate "OTG support for Qualcomm on-chip USB controller"
	depends on (USB || USB_GADGET) && ARCH_MSM
	select USB_PHY
	help
	  Enable this to support the USB OTG transceiver on MSM chips. It
	  handles PHY initialization, clock management, and workarounds
	  required after resetting the hardware and power management.
	  This driver is required even for peripheral only or host only
	  mode configurations.
	  This driver is not supported on boards like trout which
	  has an external PHY.

config USB_MV_OTG
	tristate "Marvell USB OTG support"
	depends on USB_EHCI_MV && USB_MV_UDC && PM_RUNTIME
	select USB_OTG
	select USB_PHY
	help
	  Say Y here if you want to build Marvell USB OTG transciever
	  driver in kernel (including PXA and MMP series). This driver
	  implements role switch between EHCI host driver and gadget driver.

	  To compile this driver as a module, choose M here.

config USB_MXS_PHY
	tristate "Freescale MXS USB PHY support"
	depends on ARCH_MXC || ARCH_MXS
	select STMP_DEVICE
	select USB_PHY
	help
	  Enable this to support the Freescale MXS USB PHY.

	  MXS Phy is used by some of the i.MX SoCs, for example imx23/28/6x.

config USB_RCAR_PHY
	tristate "Renesas R-Car USB PHY support"
	depends on USB || USB_GADGET
	select USB_PHY
	help
	  Say Y here to add support for the Renesas R-Car USB common PHY driver.
	  This chip is typically used as USB PHY for USB host, gadget.
	  This driver supports R8A7778 and R8A7779.

	  To compile this driver as a module, choose M here: the
	  module will be called phy-rcar-usb.

config USB_RCAR_GEN2_PHY
	tristate "Renesas R-Car Gen2 USB PHY support"
	depends on ARCH_R8A7790 || ARCH_R8A7791 || COMPILE_TEST
	select USB_PHY
	help
	  Say Y here to add support for the Renesas R-Car Gen2 USB PHY driver.
	  It is typically used to control internal USB PHY for USBHS,
	  and to configure shared USB channels 0 and 2.
	  This driver supports R8A7790 and R8A7791.

	  To compile this driver as a module, choose M here: the
	  module will be called phy-rcar-gen2-usb.

config USB_ULPI
	bool "Generic ULPI Transceiver Driver"
	depends on ARM
	help
	  Enable this to support ULPI connected USB OTG transceivers which
	  are likely found on embedded boards.

config USB_ULPI_VIEWPORT
	bool
	depends on USB_ULPI
	help
	  Provides read/write operations to the ULPI phy register set for
	  controllers with a viewport register (e.g. Chipidea/ARC controllers).

endmenu<|MERGE_RESOLUTION|>--- conflicted
+++ resolved
@@ -7,7 +7,8 @@
 	def_bool n
 
 config USB_OTG_FSM
-	bool "USB 2.0 OTG FSM implementation"
+	tristate "USB 2.0 OTG FSM implementation"
+	depends on USB
 	select USB_OTG
 	select USB_PHY
 	help
@@ -27,14 +28,8 @@
 	  in host mode, low speed.
 
 config FSL_USB2_OTG
-<<<<<<< HEAD
 	bool "Freescale USB OTG Transceiver Driver"
 	depends on USB_EHCI_FSL && USB_FSL_USB2 && USB_OTG_FSM && PM_RUNTIME
-=======
-	tristate "Freescale USB OTG Transceiver Driver"
-	depends on USB_EHCI_FSL && USB_FSL_USB2 && PM_RUNTIME
-	depends on USB
->>>>>>> 413541dd
 	select USB_OTG
 	select USB_PHY
 	help
