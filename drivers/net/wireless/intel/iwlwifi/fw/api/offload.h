/* SPDX-License-Identifier: GPL-2.0 OR BSD-3-Clause */
/*
 * Copyright (C) 2012-2014 Intel Corporation
 * Copyright (C) 2013-2015 Intel Mobile Communications GmbH
 * Copyright (C) 2016-2017 Intel Deutschland GmbH
<<<<<<< HEAD
 * Copyright (C) 2021-2023 Intel Corporation
=======
 * Copyright (C) 2021-2024 Intel Corporation
>>>>>>> 0c383648
 */
#ifndef __iwl_fw_api_offload_h__
#define __iwl_fw_api_offload_h__

/**
 * enum iwl_prot_offload_subcmd_ids - protocol offload commands
 */
enum iwl_prot_offload_subcmd_ids {
	/**
	 * @WOWLAN_WAKE_PKT_NOTIFICATION: Notification in &struct iwl_wowlan_wake_pkt_notif
	 */
	WOWLAN_WAKE_PKT_NOTIFICATION = 0xFC,

	/**
	 * @WOWLAN_INFO_NOTIFICATION: Notification in
	 * &struct iwl_wowlan_info_notif_v1, &struct iwl_wowlan_info_notif_v2,
<<<<<<< HEAD
	 * or iwl_wowlan_info_notif
=======
	 * or &struct iwl_wowlan_info_notif
>>>>>>> 0c383648
	 */
	WOWLAN_INFO_NOTIFICATION = 0xFD,

	/**
	 * @D3_END_NOTIFICATION: End D3 state notification
	 */
	D3_END_NOTIFICATION = 0xFE,

	/**
	 * @STORED_BEACON_NTF: &struct iwl_stored_beacon_notif_v2 or
	 *	&struct iwl_stored_beacon_notif_v3
	 */
	STORED_BEACON_NTF = 0xFF,
};

#define MAX_STORED_BEACON_SIZE 600

/**
 * struct iwl_stored_beacon_notif_common - Stored beacon notif common fields
 *
 * @system_time: system time on air rise
 * @tsf: TSF on air rise
 * @beacon_timestamp: beacon on air rise
 * @band: band, matches &RX_RES_PHY_FLAGS_BAND_24 definition
 * @channel: channel this beacon was received on
 * @rates: rate in ucode internal format
 * @byte_count: frame's byte count
 */
struct iwl_stored_beacon_notif_common {
	__le32 system_time;
	__le64 tsf;
	__le32 beacon_timestamp;
	__le16 band;
	__le16 channel;
	__le32 rates;
	__le32 byte_count;
} __packed;

/**
 * struct iwl_stored_beacon_notif - Stored beacon notification
 *
 * @common: fields common for all versions
 * @data: beacon data, length in @byte_count
 */
struct iwl_stored_beacon_notif_v2 {
	struct iwl_stored_beacon_notif_common common;
	u8 data[MAX_STORED_BEACON_SIZE];
} __packed; /* WOWLAN_STROED_BEACON_INFO_S_VER_2 */

/**
 * struct iwl_stored_beacon_notif_v3 - Stored beacon notification
 *
 * @common: fields common for all versions
 * @sta_id: station for which the beacon was received
 * @reserved: reserved for alignment
 * @data: beacon data, length in @byte_count
 */
struct iwl_stored_beacon_notif_v3 {
	struct iwl_stored_beacon_notif_common common;
	u8 sta_id;
	u8 reserved[3];
	u8 data[MAX_STORED_BEACON_SIZE];
} __packed; /* WOWLAN_STROED_BEACON_INFO_S_VER_3 */

#endif /* __iwl_fw_api_offload_h__ */<|MERGE_RESOLUTION|>--- conflicted
+++ resolved
@@ -3,11 +3,7 @@
  * Copyright (C) 2012-2014 Intel Corporation
  * Copyright (C) 2013-2015 Intel Mobile Communications GmbH
  * Copyright (C) 2016-2017 Intel Deutschland GmbH
-<<<<<<< HEAD
- * Copyright (C) 2021-2023 Intel Corporation
-=======
  * Copyright (C) 2021-2024 Intel Corporation
->>>>>>> 0c383648
  */
 #ifndef __iwl_fw_api_offload_h__
 #define __iwl_fw_api_offload_h__
@@ -24,11 +20,7 @@
 	/**
 	 * @WOWLAN_INFO_NOTIFICATION: Notification in
 	 * &struct iwl_wowlan_info_notif_v1, &struct iwl_wowlan_info_notif_v2,
-<<<<<<< HEAD
-	 * or iwl_wowlan_info_notif
-=======
 	 * or &struct iwl_wowlan_info_notif
->>>>>>> 0c383648
 	 */
 	WOWLAN_INFO_NOTIFICATION = 0xFD,
 
