// SPDX-License-Identifier: GPL-2.0-or-later
/*
 *
 *   Copyright (C) International Business Machines  Corp., 2000,2005
 *
 *   Modified by Steve French (sfrench@us.ibm.com)
 */
#include <linux/fs.h>
#include <linux/string.h>
#include <linux/ctype.h>
#include <linux/module.h>
#include <linux/proc_fs.h>
#include <linux/uaccess.h>
#include "cifspdu.h"
#include "cifsglob.h"
#include "cifsproto.h"
#include "cifs_debug.h"
#include "cifsfs.h"
#include "fs_context.h"
#ifdef CONFIG_CIFS_DFS_UPCALL
#include "dfs_cache.h"
#endif
#ifdef CONFIG_CIFS_SMB_DIRECT
#include "smbdirect.h"
#endif
#include "cifs_swn.h"

void
cifs_dump_mem(char *label, void *data, int length)
{
	pr_debug("%s: dump of %d bytes of data at 0x%p\n", label, length, data);
	print_hex_dump(KERN_DEBUG, "", DUMP_PREFIX_OFFSET, 16, 4,
		       data, length, true);
}

void cifs_dump_detail(void *buf, struct TCP_Server_Info *server)
{
#ifdef CONFIG_CIFS_DEBUG2
	struct smb_hdr *smb = (struct smb_hdr *)buf;

	cifs_dbg(VFS, "Cmd: %d Err: 0x%x Flags: 0x%x Flgs2: 0x%x Mid: %d Pid: %d\n",
		 smb->Command, smb->Status.CifsError,
		 smb->Flags, smb->Flags2, smb->Mid, smb->Pid);
	cifs_dbg(VFS, "smb buf %p len %u\n", smb,
		 server->ops->calc_smb_size(smb, server));
#endif /* CONFIG_CIFS_DEBUG2 */
}

void cifs_dump_mids(struct TCP_Server_Info *server)
{
#ifdef CONFIG_CIFS_DEBUG2
	struct mid_q_entry *mid_entry;

	if (server == NULL)
		return;

	cifs_dbg(VFS, "Dump pending requests:\n");
	spin_lock(&GlobalMid_Lock);
	list_for_each_entry(mid_entry, &server->pending_mid_q, qhead) {
		cifs_dbg(VFS, "State: %d Cmd: %d Pid: %d Cbdata: %p Mid %llu\n",
			 mid_entry->mid_state,
			 le16_to_cpu(mid_entry->command),
			 mid_entry->pid,
			 mid_entry->callback_data,
			 mid_entry->mid);
#ifdef CONFIG_CIFS_STATS2
		cifs_dbg(VFS, "IsLarge: %d buf: %p time rcv: %ld now: %ld\n",
			 mid_entry->large_buf,
			 mid_entry->resp_buf,
			 mid_entry->when_received,
			 jiffies);
#endif /* STATS2 */
		cifs_dbg(VFS, "IsMult: %d IsEnd: %d\n",
			 mid_entry->multiRsp, mid_entry->multiEnd);
		if (mid_entry->resp_buf) {
			cifs_dump_detail(mid_entry->resp_buf, server);
			cifs_dump_mem("existing buf: ",
				mid_entry->resp_buf, 62);
		}
	}
	spin_unlock(&GlobalMid_Lock);
#endif /* CONFIG_CIFS_DEBUG2 */
}

#ifdef CONFIG_PROC_FS
static void cifs_debug_tcon(struct seq_file *m, struct cifs_tcon *tcon)
{
	__u32 dev_type = le32_to_cpu(tcon->fsDevInfo.DeviceType);

	seq_printf(m, "%s Mounts: %d ", tcon->treeName, tcon->tc_count);
	if (tcon->nativeFileSystem)
		seq_printf(m, "Type: %s ", tcon->nativeFileSystem);
	seq_printf(m, "DevInfo: 0x%x Attributes: 0x%x\n\tPathComponentMax: %d Status: %d",
		   le32_to_cpu(tcon->fsDevInfo.DeviceCharacteristics),
		   le32_to_cpu(tcon->fsAttrInfo.Attributes),
		   le32_to_cpu(tcon->fsAttrInfo.MaxPathNameComponentLength),
		   tcon->tidStatus);
	if (dev_type == FILE_DEVICE_DISK)
		seq_puts(m, " type: DISK ");
	else if (dev_type == FILE_DEVICE_CD_ROM)
		seq_puts(m, " type: CDROM ");
	else
		seq_printf(m, " type: %d ", dev_type);

	seq_printf(m, "Serial Number: 0x%x", tcon->vol_serial_number);

	if ((tcon->seal) ||
	    (tcon->ses->session_flags & SMB2_SESSION_FLAG_ENCRYPT_DATA) ||
	    (tcon->share_flags & SHI1005_FLAGS_ENCRYPT_DATA))
		seq_printf(m, " Encrypted");
	if (tcon->nocase)
		seq_printf(m, " nocase");
	if (tcon->unix_ext)
		seq_printf(m, " POSIX Extensions");
	if (tcon->ses->server->ops->dump_share_caps)
		tcon->ses->server->ops->dump_share_caps(m, tcon);
	if (tcon->use_witness)
		seq_puts(m, " Witness");

	if (tcon->need_reconnect)
		seq_puts(m, "\tDISCONNECTED ");
	seq_putc(m, '\n');
}

static void
cifs_dump_channel(struct seq_file *m, int i, struct cifs_chan *chan)
{
	struct TCP_Server_Info *server = chan->server;

	seq_printf(m, "\n\n\t\tChannel: %d ConnectionId: 0x%llx"
		   "\n\t\tNumber of credits: %d Dialect 0x%x"
		   "\n\t\tTCP status: %d Instance: %d"
		   "\n\t\tLocal Users To Server: %d SecMode: 0x%x Req On Wire: %d"
		   "\n\t\tIn Send: %d In MaxReq Wait: %d",
		   i+1, server->conn_id,
		   server->credits,
		   server->dialect,
		   server->tcpStatus,
		   server->reconnect_instance,
		   server->srv_count,
		   server->sec_mode,
		   in_flight(server),
		   atomic_read(&server->in_send),
		   atomic_read(&server->num_waiters));
}

static void
cifs_dump_iface(struct seq_file *m, struct cifs_server_iface *iface)
{
	struct sockaddr_in *ipv4 = (struct sockaddr_in *)&iface->sockaddr;
	struct sockaddr_in6 *ipv6 = (struct sockaddr_in6 *)&iface->sockaddr;

	seq_printf(m, "\tSpeed: %zu bps\n", iface->speed);
	seq_puts(m, "\t\tCapabilities: ");
	if (iface->rdma_capable)
		seq_puts(m, "rdma ");
	if (iface->rss_capable)
		seq_puts(m, "rss ");
	seq_putc(m, '\n');
	if (iface->sockaddr.ss_family == AF_INET)
		seq_printf(m, "\t\tIPv4: %pI4\n", &ipv4->sin_addr);
	else if (iface->sockaddr.ss_family == AF_INET6)
		seq_printf(m, "\t\tIPv6: %pI6\n", &ipv6->sin6_addr);
}

static int cifs_debug_files_proc_show(struct seq_file *m, void *v)
{
	struct list_head *tmp, *tmp1, *tmp2;
	struct TCP_Server_Info *server;
	struct cifs_ses *ses;
	struct cifs_tcon *tcon;
	struct cifsFileInfo *cfile;

	seq_puts(m, "# Version:1\n");
	seq_puts(m, "# Format:\n");
	seq_puts(m, "# <tree id> <persistent fid> <flags> <count> <pid> <uid>");
#ifdef CONFIG_CIFS_DEBUG2
	seq_printf(m, " <filename> <mid>\n");
#else
	seq_printf(m, " <filename>\n");
#endif /* CIFS_DEBUG2 */
	spin_lock(&cifs_tcp_ses_lock);
	list_for_each_entry(server, &cifs_tcp_ses_list, tcp_ses_list) {
		list_for_each(tmp, &server->smb_ses_list) {
			ses = list_entry(tmp, struct cifs_ses, smb_ses_list);
			list_for_each(tmp1, &ses->tcon_list) {
				tcon = list_entry(tmp1, struct cifs_tcon, tcon_list);
				spin_lock(&tcon->open_file_lock);
				list_for_each(tmp2, &tcon->openFileList) {
					cfile = list_entry(tmp2, struct cifsFileInfo,
						     tlist);
					seq_printf(m,
						"0x%x 0x%llx 0x%x %d %d %d %pd",
						tcon->tid,
						cfile->fid.persistent_fid,
						cfile->f_flags,
						cfile->count,
						cfile->pid,
						from_kuid(&init_user_ns, cfile->uid),
						cfile->dentry);
#ifdef CONFIG_CIFS_DEBUG2
					seq_printf(m, " %llu\n", cfile->fid.mid);
#else
					seq_printf(m, "\n");
#endif /* CIFS_DEBUG2 */
				}
				spin_unlock(&tcon->open_file_lock);
			}
		}
	}
	spin_unlock(&cifs_tcp_ses_lock);
	seq_putc(m, '\n');
	return 0;
}

static int cifs_debug_data_proc_show(struct seq_file *m, void *v)
{
	struct list_head *tmp2, *tmp3;
	struct mid_q_entry *mid_entry;
	struct TCP_Server_Info *server;
	struct cifs_ses *ses;
	struct cifs_tcon *tcon;
	int c, i, j;

	seq_puts(m,
		    "Display Internal CIFS Data Structures for Debugging\n"
		    "---------------------------------------------------\n");
	seq_printf(m, "CIFS Version %s\n", CIFS_VERSION);
	seq_printf(m, "Features:");
#ifdef CONFIG_CIFS_DFS_UPCALL
	seq_printf(m, " DFS");
#endif
#ifdef CONFIG_CIFS_FSCACHE
	seq_printf(m, ",FSCACHE");
#endif
#ifdef CONFIG_CIFS_SMB_DIRECT
	seq_printf(m, ",SMB_DIRECT");
#endif
#ifdef CONFIG_CIFS_STATS2
	seq_printf(m, ",STATS2");
#else
	seq_printf(m, ",STATS");
#endif
#ifdef CONFIG_CIFS_DEBUG2
	seq_printf(m, ",DEBUG2");
#elif defined(CONFIG_CIFS_DEBUG)
	seq_printf(m, ",DEBUG");
#endif
#ifdef CONFIG_CIFS_ALLOW_INSECURE_LEGACY
	seq_printf(m, ",ALLOW_INSECURE_LEGACY");
#endif
#ifdef CONFIG_CIFS_POSIX
	seq_printf(m, ",CIFS_POSIX");
#endif
#ifdef CONFIG_CIFS_UPCALL
	seq_printf(m, ",UPCALL(SPNEGO)");
#endif
#ifdef CONFIG_CIFS_XATTR
	seq_printf(m, ",XATTR");
#endif
	seq_printf(m, ",ACL");
#ifdef CONFIG_CIFS_SWN_UPCALL
	seq_puts(m, ",WITNESS");
#endif
	seq_putc(m, '\n');
	seq_printf(m, "CIFSMaxBufSize: %d\n", CIFSMaxBufSize);
	seq_printf(m, "Active VFS Requests: %d\n", GlobalTotalActiveXid);

	seq_printf(m, "\nServers: ");

	c = 0;
	spin_lock(&cifs_tcp_ses_lock);
	list_for_each_entry(server, &cifs_tcp_ses_list, tcp_ses_list) {
		/* channel info will be printed as a part of sessions below */
		if (CIFS_SERVER_IS_CHAN(server))
			continue;

		c++;
		seq_printf(m, "\n%d) ConnectionId: 0x%llx ",
			c, server->conn_id);

		if (server->hostname)
			seq_printf(m, "Hostname: %s ", server->hostname);
#ifdef CONFIG_CIFS_SMB_DIRECT
		if (!server->rdma)
			goto skip_rdma;

		if (!server->smbd_conn) {
			seq_printf(m, "\nSMBDirect transport not available");
			goto skip_rdma;
		}

		seq_printf(m, "\nSMBDirect (in hex) protocol version: %x "
			"transport status: %x",
			server->smbd_conn->protocol,
			server->smbd_conn->transport_status);
		seq_printf(m, "\nConn receive_credit_max: %x "
			"send_credit_target: %x max_send_size: %x",
			server->smbd_conn->receive_credit_max,
			server->smbd_conn->send_credit_target,
			server->smbd_conn->max_send_size);
		seq_printf(m, "\nConn max_fragmented_recv_size: %x "
			"max_fragmented_send_size: %x max_receive_size:%x",
			server->smbd_conn->max_fragmented_recv_size,
			server->smbd_conn->max_fragmented_send_size,
			server->smbd_conn->max_receive_size);
		seq_printf(m, "\nConn keep_alive_interval: %x "
			"max_readwrite_size: %x rdma_readwrite_threshold: %x",
			server->smbd_conn->keep_alive_interval,
			server->smbd_conn->max_readwrite_size,
			server->smbd_conn->rdma_readwrite_threshold);
		seq_printf(m, "\nDebug count_get_receive_buffer: %x "
			"count_put_receive_buffer: %x count_send_empty: %x",
			server->smbd_conn->count_get_receive_buffer,
			server->smbd_conn->count_put_receive_buffer,
			server->smbd_conn->count_send_empty);
		seq_printf(m, "\nRead Queue count_reassembly_queue: %x "
			"count_enqueue_reassembly_queue: %x "
			"count_dequeue_reassembly_queue: %x "
			"fragment_reassembly_remaining: %x "
			"reassembly_data_length: %x "
			"reassembly_queue_length: %x",
			server->smbd_conn->count_reassembly_queue,
			server->smbd_conn->count_enqueue_reassembly_queue,
			server->smbd_conn->count_dequeue_reassembly_queue,
			server->smbd_conn->fragment_reassembly_remaining,
			server->smbd_conn->reassembly_data_length,
			server->smbd_conn->reassembly_queue_length);
		seq_printf(m, "\nCurrent Credits send_credits: %x "
			"receive_credits: %x receive_credit_target: %x",
			atomic_read(&server->smbd_conn->send_credits),
			atomic_read(&server->smbd_conn->receive_credits),
			server->smbd_conn->receive_credit_target);
		seq_printf(m, "\nPending send_pending: %x ",
			atomic_read(&server->smbd_conn->send_pending));
		seq_printf(m, "\nReceive buffers count_receive_queue: %x "
			"count_empty_packet_queue: %x",
			server->smbd_conn->count_receive_queue,
			server->smbd_conn->count_empty_packet_queue);
		seq_printf(m, "\nMR responder_resources: %x "
			"max_frmr_depth: %x mr_type: %x",
			server->smbd_conn->responder_resources,
			server->smbd_conn->max_frmr_depth,
			server->smbd_conn->mr_type);
		seq_printf(m, "\nMR mr_ready_count: %x mr_used_count: %x",
			atomic_read(&server->smbd_conn->mr_ready_count),
			atomic_read(&server->smbd_conn->mr_used_count));
skip_rdma:
#endif
		seq_printf(m, "\nNumber of credits: %d Dialect 0x%x",
			server->credits,  server->dialect);
		if (server->compress_algorithm == SMB3_COMPRESS_LZNT1)
			seq_printf(m, " COMPRESS_LZNT1");
		else if (server->compress_algorithm == SMB3_COMPRESS_LZ77)
			seq_printf(m, " COMPRESS_LZ77");
		else if (server->compress_algorithm == SMB3_COMPRESS_LZ77_HUFF)
			seq_printf(m, " COMPRESS_LZ77_HUFF");
		if (server->sign)
			seq_printf(m, " signed");
		if (server->posix_ext_supported)
			seq_printf(m, " posix");
		if (server->nosharesock)
			seq_printf(m, " nosharesock");

		if (server->rdma)
			seq_printf(m, "\nRDMA ");
		seq_printf(m, "\nTCP status: %d Instance: %d"
				"\nLocal Users To Server: %d SecMode: 0x%x Req On Wire: %d",
				server->tcpStatus,
				server->reconnect_instance,
				server->srv_count,
				server->sec_mode, in_flight(server));

		seq_printf(m, "\nIn Send: %d In MaxReq Wait: %d",
				atomic_read(&server->in_send),
				atomic_read(&server->num_waiters));

		seq_printf(m, "\n\n\tSessions: ");
		i = 0;
		list_for_each(tmp2, &server->smb_ses_list) {
			ses = list_entry(tmp2, struct cifs_ses,
					 smb_ses_list);
			i++;
			if ((ses->serverDomain == NULL) ||
				(ses->serverOS == NULL) ||
				(ses->serverNOS == NULL)) {
				seq_printf(m, "\n\t%d) Address: %s Uses: %d Capability: 0x%x\tSession Status: %d ",
					i, ses->ip_addr, ses->ses_count,
					ses->capabilities, ses->status);
				if (ses->session_flags & SMB2_SESSION_FLAG_IS_GUEST)
					seq_printf(m, "Guest ");
				else if (ses->session_flags & SMB2_SESSION_FLAG_IS_NULL)
					seq_printf(m, "Anonymous ");
			} else {
				seq_printf(m,
				    "\n\t%d) Name: %s  Domain: %s Uses: %d OS: %s "
				    "\n\tNOS: %s\tCapability: 0x%x"
					"\n\tSMB session status: %d ",
				i, ses->ip_addr, ses->serverDomain,
				ses->ses_count, ses->serverOS, ses->serverNOS,
				ses->capabilities, ses->status);
			}

			seq_printf(m, "\n\tSecurity type: %s ",
				get_security_type_str(server->ops->select_sectype(server, ses->sectype)));

			/* dump session id helpful for use with network trace */
			seq_printf(m, " SessionId: 0x%llx", ses->Suid);
			if (ses->session_flags & SMB2_SESSION_FLAG_ENCRYPT_DATA)
				seq_puts(m, " encrypted");
			if (ses->sign)
				seq_puts(m, " signed");

			seq_printf(m, "\n\tUser: %d Cred User: %d",
				   from_kuid(&init_user_ns, ses->linux_uid),
				   from_kuid(&init_user_ns, ses->cred_uid));

			spin_lock(&ses->chan_lock);
<<<<<<< HEAD
=======
			if (CIFS_CHAN_NEEDS_RECONNECT(ses, 0))
				seq_puts(m, "\tPrimary channel: DISCONNECTED ");

>>>>>>> 754e0b0e
			if (ses->chan_count > 1) {
				seq_printf(m, "\n\n\tExtra Channels: %zu ",
					   ses->chan_count-1);
				for (j = 1; j < ses->chan_count; j++) {
					cifs_dump_channel(m, j, &ses->chans[j]);
					if (CIFS_CHAN_NEEDS_RECONNECT(ses, j))
						seq_puts(m, "\tDISCONNECTED ");
				}
			}
			spin_unlock(&ses->chan_lock);

			seq_puts(m, "\n\n\tShares: ");
			j = 0;

			seq_printf(m, "\n\t%d) IPC: ", j);
			if (ses->tcon_ipc)
				cifs_debug_tcon(m, ses->tcon_ipc);
			else
				seq_puts(m, "none\n");

			list_for_each(tmp3, &ses->tcon_list) {
				tcon = list_entry(tmp3, struct cifs_tcon,
						  tcon_list);
				++j;
				seq_printf(m, "\n\t%d) ", j);
				cifs_debug_tcon(m, tcon);
			}

			spin_lock(&ses->iface_lock);
			if (ses->iface_count)
				seq_printf(m, "\n\n\tServer interfaces: %zu",
					   ses->iface_count);
			for (j = 0; j < ses->iface_count; j++) {
				struct cifs_server_iface *iface;

				iface = &ses->iface_list[j];
				seq_printf(m, "\n\t%d)", j+1);
				cifs_dump_iface(m, iface);
				if (is_ses_using_iface(ses, iface))
					seq_puts(m, "\t\t[CONNECTED]\n");
			}
			spin_unlock(&ses->iface_lock);
		}
		if (i == 0)
			seq_printf(m, "\n\t\t[NONE]");

		seq_puts(m, "\n\n\tMIDs: ");
		spin_lock(&GlobalMid_Lock);
		list_for_each(tmp3, &server->pending_mid_q) {
			mid_entry = list_entry(tmp3, struct mid_q_entry,
					qhead);
			seq_printf(m, "\n\tState: %d com: %d pid:"
					" %d cbdata: %p mid %llu\n",
					mid_entry->mid_state,
					le16_to_cpu(mid_entry->command),
					mid_entry->pid,
					mid_entry->callback_data,
					mid_entry->mid);
		}
		spin_unlock(&GlobalMid_Lock);
		seq_printf(m, "\n--\n");
	}
	if (c == 0)
		seq_printf(m, "\n\t[NONE]");

	spin_unlock(&cifs_tcp_ses_lock);
	seq_putc(m, '\n');
	cifs_swn_dump(m);

	/* BB add code to dump additional info such as TCP session info now */
	return 0;
}

static ssize_t cifs_stats_proc_write(struct file *file,
		const char __user *buffer, size_t count, loff_t *ppos)
{
	bool bv;
	int rc;
	struct list_head *tmp1, *tmp2, *tmp3;
	struct TCP_Server_Info *server;
	struct cifs_ses *ses;
	struct cifs_tcon *tcon;

	rc = kstrtobool_from_user(buffer, count, &bv);
	if (rc == 0) {
#ifdef CONFIG_CIFS_STATS2
		int i;

		atomic_set(&totBufAllocCount, 0);
		atomic_set(&totSmBufAllocCount, 0);
#endif /* CONFIG_CIFS_STATS2 */
		atomic_set(&tcpSesReconnectCount, 0);
		atomic_set(&tconInfoReconnectCount, 0);

		spin_lock(&GlobalMid_Lock);
		GlobalMaxActiveXid = 0;
		GlobalCurrentXid = 0;
		spin_unlock(&GlobalMid_Lock);
		spin_lock(&cifs_tcp_ses_lock);
		list_for_each(tmp1, &cifs_tcp_ses_list) {
			server = list_entry(tmp1, struct TCP_Server_Info,
					    tcp_ses_list);
			server->max_in_flight = 0;
#ifdef CONFIG_CIFS_STATS2
			for (i = 0; i < NUMBER_OF_SMB2_COMMANDS; i++) {
				atomic_set(&server->num_cmds[i], 0);
				atomic_set(&server->smb2slowcmd[i], 0);
				server->time_per_cmd[i] = 0;
				server->slowest_cmd[i] = 0;
				server->fastest_cmd[0] = 0;
			}
#endif /* CONFIG_CIFS_STATS2 */
			list_for_each(tmp2, &server->smb_ses_list) {
				ses = list_entry(tmp2, struct cifs_ses,
						 smb_ses_list);
				list_for_each(tmp3, &ses->tcon_list) {
					tcon = list_entry(tmp3,
							  struct cifs_tcon,
							  tcon_list);
					atomic_set(&tcon->num_smbs_sent, 0);
					spin_lock(&tcon->stat_lock);
					tcon->bytes_read = 0;
					tcon->bytes_written = 0;
					spin_unlock(&tcon->stat_lock);
					if (server->ops->clear_stats)
						server->ops->clear_stats(tcon);
				}
			}
		}
		spin_unlock(&cifs_tcp_ses_lock);
	} else {
		return rc;
	}

	return count;
}

static int cifs_stats_proc_show(struct seq_file *m, void *v)
{
	int i;
#ifdef CONFIG_CIFS_STATS2
	int j;
#endif /* STATS2 */
	struct list_head *tmp2, *tmp3;
	struct TCP_Server_Info *server;
	struct cifs_ses *ses;
	struct cifs_tcon *tcon;

	seq_printf(m, "Resources in use\nCIFS Session: %d\n",
			sesInfoAllocCount.counter);
	seq_printf(m, "Share (unique mount targets): %d\n",
			tconInfoAllocCount.counter);
	seq_printf(m, "SMB Request/Response Buffer: %d Pool size: %d\n",
			bufAllocCount.counter,
			cifs_min_rcv + tcpSesAllocCount.counter);
	seq_printf(m, "SMB Small Req/Resp Buffer: %d Pool size: %d\n",
			smBufAllocCount.counter, cifs_min_small);
#ifdef CONFIG_CIFS_STATS2
	seq_printf(m, "Total Large %d Small %d Allocations\n",
				atomic_read(&totBufAllocCount),
				atomic_read(&totSmBufAllocCount));
#endif /* CONFIG_CIFS_STATS2 */

	seq_printf(m, "Operations (MIDs): %d\n", atomic_read(&midCount));
	seq_printf(m,
		"\n%d session %d share reconnects\n",
		tcpSesReconnectCount.counter, tconInfoReconnectCount.counter);

	seq_printf(m,
		"Total vfs operations: %d maximum at one time: %d\n",
		GlobalCurrentXid, GlobalMaxActiveXid);

	i = 0;
	spin_lock(&cifs_tcp_ses_lock);
	list_for_each_entry(server, &cifs_tcp_ses_list, tcp_ses_list) {
		seq_printf(m, "\nMax requests in flight: %d", server->max_in_flight);
#ifdef CONFIG_CIFS_STATS2
		seq_puts(m, "\nTotal time spent processing by command. Time ");
		seq_printf(m, "units are jiffies (%d per second)\n", HZ);
		seq_puts(m, "  SMB3 CMD\tNumber\tTotal Time\tFastest\tSlowest\n");
		seq_puts(m, "  --------\t------\t----------\t-------\t-------\n");
		for (j = 0; j < NUMBER_OF_SMB2_COMMANDS; j++)
			seq_printf(m, "  %d\t\t%d\t%llu\t\t%u\t%u\n", j,
				atomic_read(&server->num_cmds[j]),
				server->time_per_cmd[j],
				server->fastest_cmd[j],
				server->slowest_cmd[j]);
		for (j = 0; j < NUMBER_OF_SMB2_COMMANDS; j++)
			if (atomic_read(&server->smb2slowcmd[j]))
				seq_printf(m, "  %d slow responses from %s for command %d\n",
					atomic_read(&server->smb2slowcmd[j]),
					server->hostname, j);
#endif /* STATS2 */
		list_for_each(tmp2, &server->smb_ses_list) {
			ses = list_entry(tmp2, struct cifs_ses,
					 smb_ses_list);
			list_for_each(tmp3, &ses->tcon_list) {
				tcon = list_entry(tmp3,
						  struct cifs_tcon,
						  tcon_list);
				i++;
				seq_printf(m, "\n%d) %s", i, tcon->treeName);
				if (tcon->need_reconnect)
					seq_puts(m, "\tDISCONNECTED ");
				seq_printf(m, "\nSMBs: %d",
					   atomic_read(&tcon->num_smbs_sent));
				if (server->ops->print_stats)
					server->ops->print_stats(m, tcon);
			}
		}
	}
	spin_unlock(&cifs_tcp_ses_lock);

	seq_putc(m, '\n');
	return 0;
}

static int cifs_stats_proc_open(struct inode *inode, struct file *file)
{
	return single_open(file, cifs_stats_proc_show, NULL);
}

static const struct proc_ops cifs_stats_proc_ops = {
	.proc_open	= cifs_stats_proc_open,
	.proc_read	= seq_read,
	.proc_lseek	= seq_lseek,
	.proc_release	= single_release,
	.proc_write	= cifs_stats_proc_write,
};

#ifdef CONFIG_CIFS_SMB_DIRECT
#define PROC_FILE_DEFINE(name) \
static ssize_t name##_write(struct file *file, const char __user *buffer, \
	size_t count, loff_t *ppos) \
{ \
	int rc; \
	rc = kstrtoint_from_user(buffer, count, 10, & name); \
	if (rc) \
		return rc; \
	return count; \
} \
static int name##_proc_show(struct seq_file *m, void *v) \
{ \
	seq_printf(m, "%d\n", name ); \
	return 0; \
} \
static int name##_open(struct inode *inode, struct file *file) \
{ \
	return single_open(file, name##_proc_show, NULL); \
} \
\
static const struct proc_ops cifs_##name##_proc_fops = { \
	.proc_open	= name##_open, \
	.proc_read	= seq_read, \
	.proc_lseek	= seq_lseek, \
	.proc_release	= single_release, \
	.proc_write	= name##_write, \
}

PROC_FILE_DEFINE(rdma_readwrite_threshold);
PROC_FILE_DEFINE(smbd_max_frmr_depth);
PROC_FILE_DEFINE(smbd_keep_alive_interval);
PROC_FILE_DEFINE(smbd_max_receive_size);
PROC_FILE_DEFINE(smbd_max_fragmented_recv_size);
PROC_FILE_DEFINE(smbd_max_send_size);
PROC_FILE_DEFINE(smbd_send_credit_target);
PROC_FILE_DEFINE(smbd_receive_credit_max);
#endif

static struct proc_dir_entry *proc_fs_cifs;
static const struct proc_ops cifsFYI_proc_ops;
static const struct proc_ops cifs_lookup_cache_proc_ops;
static const struct proc_ops traceSMB_proc_ops;
static const struct proc_ops cifs_security_flags_proc_ops;
static const struct proc_ops cifs_linux_ext_proc_ops;
static const struct proc_ops cifs_mount_params_proc_ops;

void
cifs_proc_init(void)
{
	proc_fs_cifs = proc_mkdir("fs/cifs", NULL);
	if (proc_fs_cifs == NULL)
		return;

	proc_create_single("DebugData", 0, proc_fs_cifs,
			cifs_debug_data_proc_show);

	proc_create_single("open_files", 0400, proc_fs_cifs,
			cifs_debug_files_proc_show);

	proc_create("Stats", 0644, proc_fs_cifs, &cifs_stats_proc_ops);
	proc_create("cifsFYI", 0644, proc_fs_cifs, &cifsFYI_proc_ops);
	proc_create("traceSMB", 0644, proc_fs_cifs, &traceSMB_proc_ops);
	proc_create("LinuxExtensionsEnabled", 0644, proc_fs_cifs,
		    &cifs_linux_ext_proc_ops);
	proc_create("SecurityFlags", 0644, proc_fs_cifs,
		    &cifs_security_flags_proc_ops);
	proc_create("LookupCacheEnabled", 0644, proc_fs_cifs,
		    &cifs_lookup_cache_proc_ops);

	proc_create("mount_params", 0444, proc_fs_cifs, &cifs_mount_params_proc_ops);

#ifdef CONFIG_CIFS_DFS_UPCALL
	proc_create("dfscache", 0644, proc_fs_cifs, &dfscache_proc_ops);
#endif

#ifdef CONFIG_CIFS_SMB_DIRECT
	proc_create("rdma_readwrite_threshold", 0644, proc_fs_cifs,
		&cifs_rdma_readwrite_threshold_proc_fops);
	proc_create("smbd_max_frmr_depth", 0644, proc_fs_cifs,
		&cifs_smbd_max_frmr_depth_proc_fops);
	proc_create("smbd_keep_alive_interval", 0644, proc_fs_cifs,
		&cifs_smbd_keep_alive_interval_proc_fops);
	proc_create("smbd_max_receive_size", 0644, proc_fs_cifs,
		&cifs_smbd_max_receive_size_proc_fops);
	proc_create("smbd_max_fragmented_recv_size", 0644, proc_fs_cifs,
		&cifs_smbd_max_fragmented_recv_size_proc_fops);
	proc_create("smbd_max_send_size", 0644, proc_fs_cifs,
		&cifs_smbd_max_send_size_proc_fops);
	proc_create("smbd_send_credit_target", 0644, proc_fs_cifs,
		&cifs_smbd_send_credit_target_proc_fops);
	proc_create("smbd_receive_credit_max", 0644, proc_fs_cifs,
		&cifs_smbd_receive_credit_max_proc_fops);
#endif
}

void
cifs_proc_clean(void)
{
	if (proc_fs_cifs == NULL)
		return;

	remove_proc_entry("DebugData", proc_fs_cifs);
	remove_proc_entry("open_files", proc_fs_cifs);
	remove_proc_entry("cifsFYI", proc_fs_cifs);
	remove_proc_entry("traceSMB", proc_fs_cifs);
	remove_proc_entry("Stats", proc_fs_cifs);
	remove_proc_entry("SecurityFlags", proc_fs_cifs);
	remove_proc_entry("LinuxExtensionsEnabled", proc_fs_cifs);
	remove_proc_entry("LookupCacheEnabled", proc_fs_cifs);
	remove_proc_entry("mount_params", proc_fs_cifs);

#ifdef CONFIG_CIFS_DFS_UPCALL
	remove_proc_entry("dfscache", proc_fs_cifs);
#endif
#ifdef CONFIG_CIFS_SMB_DIRECT
	remove_proc_entry("rdma_readwrite_threshold", proc_fs_cifs);
	remove_proc_entry("smbd_max_frmr_depth", proc_fs_cifs);
	remove_proc_entry("smbd_keep_alive_interval", proc_fs_cifs);
	remove_proc_entry("smbd_max_receive_size", proc_fs_cifs);
	remove_proc_entry("smbd_max_fragmented_recv_size", proc_fs_cifs);
	remove_proc_entry("smbd_max_send_size", proc_fs_cifs);
	remove_proc_entry("smbd_send_credit_target", proc_fs_cifs);
	remove_proc_entry("smbd_receive_credit_max", proc_fs_cifs);
#endif
	remove_proc_entry("fs/cifs", NULL);
}

static int cifsFYI_proc_show(struct seq_file *m, void *v)
{
	seq_printf(m, "%d\n", cifsFYI);
	return 0;
}

static int cifsFYI_proc_open(struct inode *inode, struct file *file)
{
	return single_open(file, cifsFYI_proc_show, NULL);
}

static ssize_t cifsFYI_proc_write(struct file *file, const char __user *buffer,
		size_t count, loff_t *ppos)
{
	char c[2] = { '\0' };
	bool bv;
	int rc;

	rc = get_user(c[0], buffer);
	if (rc)
		return rc;
	if (strtobool(c, &bv) == 0)
		cifsFYI = bv;
	else if ((c[0] > '1') && (c[0] <= '9'))
		cifsFYI = (int) (c[0] - '0'); /* see cifs_debug.h for meanings */
	else
		return -EINVAL;

	return count;
}

static const struct proc_ops cifsFYI_proc_ops = {
	.proc_open	= cifsFYI_proc_open,
	.proc_read	= seq_read,
	.proc_lseek	= seq_lseek,
	.proc_release	= single_release,
	.proc_write	= cifsFYI_proc_write,
};

static int cifs_linux_ext_proc_show(struct seq_file *m, void *v)
{
	seq_printf(m, "%d\n", linuxExtEnabled);
	return 0;
}

static int cifs_linux_ext_proc_open(struct inode *inode, struct file *file)
{
	return single_open(file, cifs_linux_ext_proc_show, NULL);
}

static ssize_t cifs_linux_ext_proc_write(struct file *file,
		const char __user *buffer, size_t count, loff_t *ppos)
{
	int rc;

	rc = kstrtobool_from_user(buffer, count, &linuxExtEnabled);
	if (rc)
		return rc;

	return count;
}

static const struct proc_ops cifs_linux_ext_proc_ops = {
	.proc_open	= cifs_linux_ext_proc_open,
	.proc_read	= seq_read,
	.proc_lseek	= seq_lseek,
	.proc_release	= single_release,
	.proc_write	= cifs_linux_ext_proc_write,
};

static int cifs_lookup_cache_proc_show(struct seq_file *m, void *v)
{
	seq_printf(m, "%d\n", lookupCacheEnabled);
	return 0;
}

static int cifs_lookup_cache_proc_open(struct inode *inode, struct file *file)
{
	return single_open(file, cifs_lookup_cache_proc_show, NULL);
}

static ssize_t cifs_lookup_cache_proc_write(struct file *file,
		const char __user *buffer, size_t count, loff_t *ppos)
{
	int rc;

	rc = kstrtobool_from_user(buffer, count, &lookupCacheEnabled);
	if (rc)
		return rc;

	return count;
}

static const struct proc_ops cifs_lookup_cache_proc_ops = {
	.proc_open	= cifs_lookup_cache_proc_open,
	.proc_read	= seq_read,
	.proc_lseek	= seq_lseek,
	.proc_release	= single_release,
	.proc_write	= cifs_lookup_cache_proc_write,
};

static int traceSMB_proc_show(struct seq_file *m, void *v)
{
	seq_printf(m, "%d\n", traceSMB);
	return 0;
}

static int traceSMB_proc_open(struct inode *inode, struct file *file)
{
	return single_open(file, traceSMB_proc_show, NULL);
}

static ssize_t traceSMB_proc_write(struct file *file, const char __user *buffer,
		size_t count, loff_t *ppos)
{
	int rc;

	rc = kstrtobool_from_user(buffer, count, &traceSMB);
	if (rc)
		return rc;

	return count;
}

static const struct proc_ops traceSMB_proc_ops = {
	.proc_open	= traceSMB_proc_open,
	.proc_read	= seq_read,
	.proc_lseek	= seq_lseek,
	.proc_release	= single_release,
	.proc_write	= traceSMB_proc_write,
};

static int cifs_security_flags_proc_show(struct seq_file *m, void *v)
{
	seq_printf(m, "0x%x\n", global_secflags);
	return 0;
}

static int cifs_security_flags_proc_open(struct inode *inode, struct file *file)
{
	return single_open(file, cifs_security_flags_proc_show, NULL);
}

/*
 * Ensure that if someone sets a MUST flag, that we disable all other MAY
 * flags except for the ones corresponding to the given MUST flag. If there are
 * multiple MUST flags, then try to prefer more secure ones.
 */
static void
cifs_security_flags_handle_must_flags(unsigned int *flags)
{
	unsigned int signflags = *flags & CIFSSEC_MUST_SIGN;

	if ((*flags & CIFSSEC_MUST_KRB5) == CIFSSEC_MUST_KRB5)
		*flags = CIFSSEC_MUST_KRB5;
	else if ((*flags & CIFSSEC_MUST_NTLMSSP) == CIFSSEC_MUST_NTLMSSP)
		*flags = CIFSSEC_MUST_NTLMSSP;
	else if ((*flags & CIFSSEC_MUST_NTLMV2) == CIFSSEC_MUST_NTLMV2)
		*flags = CIFSSEC_MUST_NTLMV2;

	*flags |= signflags;
}

static ssize_t cifs_security_flags_proc_write(struct file *file,
		const char __user *buffer, size_t count, loff_t *ppos)
{
	int rc;
	unsigned int flags;
	char flags_string[12];
	bool bv;

	if ((count < 1) || (count > 11))
		return -EINVAL;

	memset(flags_string, 0, 12);

	if (copy_from_user(flags_string, buffer, count))
		return -EFAULT;

	if (count < 3) {
		/* single char or single char followed by null */
		if (strtobool(flags_string, &bv) == 0) {
			global_secflags = bv ? CIFSSEC_MAX : CIFSSEC_DEF;
			return count;
		} else if (!isdigit(flags_string[0])) {
			cifs_dbg(VFS, "Invalid SecurityFlags: %s\n",
					flags_string);
			return -EINVAL;
		}
	}

	/* else we have a number */
	rc = kstrtouint(flags_string, 0, &flags);
	if (rc) {
		cifs_dbg(VFS, "Invalid SecurityFlags: %s\n",
				flags_string);
		return rc;
	}

	cifs_dbg(FYI, "sec flags 0x%x\n", flags);

	if (flags == 0)  {
		cifs_dbg(VFS, "Invalid SecurityFlags: %s\n", flags_string);
		return -EINVAL;
	}

	if (flags & ~CIFSSEC_MASK) {
		cifs_dbg(VFS, "Unsupported security flags: 0x%x\n",
			 flags & ~CIFSSEC_MASK);
		return -EINVAL;
	}

	cifs_security_flags_handle_must_flags(&flags);

	/* flags look ok - update the global security flags for cifs module */
	global_secflags = flags;
	if (global_secflags & CIFSSEC_MUST_SIGN) {
		/* requiring signing implies signing is allowed */
		global_secflags |= CIFSSEC_MAY_SIGN;
		cifs_dbg(FYI, "packet signing now required\n");
	} else if ((global_secflags & CIFSSEC_MAY_SIGN) == 0) {
		cifs_dbg(FYI, "packet signing disabled\n");
	}
	/* BB should we turn on MAY flags for other MUST options? */
	return count;
}

static const struct proc_ops cifs_security_flags_proc_ops = {
	.proc_open	= cifs_security_flags_proc_open,
	.proc_read	= seq_read,
	.proc_lseek	= seq_lseek,
	.proc_release	= single_release,
	.proc_write	= cifs_security_flags_proc_write,
};

/* To make it easier to debug, can help to show mount params */
static int cifs_mount_params_proc_show(struct seq_file *m, void *v)
{
	const struct fs_parameter_spec *p;
	const char *type;

	for (p = smb3_fs_parameters; p->name; p++) {
		/* cannot use switch with pointers... */
		if (!p->type) {
			if (p->flags == fs_param_neg_with_no)
				type = "noflag";
			else
				type = "flag";
		} else if (p->type == fs_param_is_bool)
			type = "bool";
		else if (p->type == fs_param_is_u32)
			type = "u32";
		else if (p->type == fs_param_is_u64)
			type = "u64";
		else if (p->type == fs_param_is_string)
			type = "string";
		else
			type = "unknown";

		seq_printf(m, "%s:%s\n", p->name, type);
	}

	return 0;
}

static int cifs_mount_params_proc_open(struct inode *inode, struct file *file)
{
	return single_open(file, cifs_mount_params_proc_show, NULL);
}

static const struct proc_ops cifs_mount_params_proc_ops = {
	.proc_open	= cifs_mount_params_proc_open,
	.proc_read	= seq_read,
	.proc_lseek	= seq_lseek,
	.proc_release	= single_release,
	/* No need for write for now */
	/* .proc_write	= cifs_mount_params_proc_write, */
};

#else
inline void cifs_proc_init(void)
{
}

inline void cifs_proc_clean(void)
{
}
#endif /* PROC_FS */<|MERGE_RESOLUTION|>--- conflicted
+++ resolved
@@ -416,12 +416,9 @@
 				   from_kuid(&init_user_ns, ses->cred_uid));
 
 			spin_lock(&ses->chan_lock);
-<<<<<<< HEAD
-=======
 			if (CIFS_CHAN_NEEDS_RECONNECT(ses, 0))
 				seq_puts(m, "\tPrimary channel: DISCONNECTED ");
 
->>>>>>> 754e0b0e
 			if (ses->chan_count > 1) {
 				seq_printf(m, "\n\n\tExtra Channels: %zu ",
 					   ses->chan_count-1);
