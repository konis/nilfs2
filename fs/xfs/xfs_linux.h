// SPDX-License-Identifier: GPL-2.0
/*
 * Copyright (c) 2000-2005 Silicon Graphics, Inc.
 * All Rights Reserved.
 */
#ifndef __XFS_LINUX__
#define __XFS_LINUX__

#include <linux/types.h>
#include <linux/uuid.h>

/*
 * Kernel specific type declarations for XFS
 */

typedef __s64			xfs_off_t;	/* <file offset> type */
typedef unsigned long long	xfs_ino_t;	/* <inode> type */
typedef __s64			xfs_daddr_t;	/* <disk address> type */
typedef __u32			xfs_dev_t;
typedef __u32			xfs_nlink_t;

#include "xfs_types.h"

#include <linux/semaphore.h>
#include <linux/mm.h>
#include <linux/sched/mm.h>
#include <linux/kernel.h>
#include <linux/blkdev.h>
#include <linux/slab.h>
#include <linux/vmalloc.h>
#include <linux/crc32c.h>
#include <linux/module.h>
#include <linux/mutex.h>
#include <linux/file.h>
#include <linux/filelock.h>
#include <linux/swap.h>
#include <linux/errno.h>
#include <linux/sched/signal.h>
#include <linux/bitops.h>
#include <linux/major.h>
#include <linux/pagemap.h>
#include <linux/vfs.h>
#include <linux/seq_file.h>
#include <linux/init.h>
#include <linux/list.h>
#include <linux/proc_fs.h>
#include <linux/sort.h>
#include <linux/cpu.h>
#include <linux/notifier.h>
#include <linux/delay.h>
#include <linux/log2.h>
#include <linux/rwsem.h>
#include <linux/spinlock.h>
#include <linux/random.h>
#include <linux/ctype.h>
#include <linux/writeback.h>
#include <linux/capability.h>
#include <linux/kthread.h>
#include <linux/freezer.h>
#include <linux/list_sort.h>
#include <linux/ratelimit.h>
#include <linux/rhashtable.h>
#include <linux/xattr.h>
#include <linux/mnt_idmapping.h>
#include <linux/debugfs.h>

#include <asm/page.h>
#include <asm/div64.h>
#include <asm/param.h>
#include <linux/uaccess.h>
#include <asm/byteorder.h>
#include <asm/unaligned.h>

#include "xfs_fs.h"
#include "xfs_stats.h"
#include "xfs_sysctl.h"
#include "xfs_iops.h"
#include "xfs_aops.h"
#include "xfs_super.h"
#include "xfs_cksum.h"
#include "xfs_buf.h"
#include "xfs_message.h"
#include "xfs_drain.h"
#include "xfs_hooks.h"

#ifdef __BIG_ENDIAN
#define XFS_NATIVE_HOST 1
#else
#undef XFS_NATIVE_HOST
#endif

#define irix_sgid_inherit	xfs_params.sgid_inherit.val
#define irix_symlink_mode	xfs_params.symlink_mode.val
#define xfs_panic_mask		xfs_params.panic_mask.val
#define xfs_error_level		xfs_params.error_level.val
#define xfs_syncd_centisecs	xfs_params.syncd_timer.val
#define xfs_stats_clear		xfs_params.stats_clear.val
#define xfs_inherit_sync	xfs_params.inherit_sync.val
#define xfs_inherit_nodump	xfs_params.inherit_nodump.val
#define xfs_inherit_noatime	xfs_params.inherit_noatim.val
#define xfs_inherit_nosymlinks	xfs_params.inherit_nosym.val
#define xfs_rotorstep		xfs_params.rotorstep.val
#define xfs_inherit_nodefrag	xfs_params.inherit_nodfrg.val
#define xfs_fstrm_centisecs	xfs_params.fstrm_timer.val
#define xfs_blockgc_secs	xfs_params.blockgc_timer.val

#define current_cpu()		(raw_smp_processor_id())
#define current_set_flags_nested(sp, f)		\
		(*(sp) = current->flags, current->flags |= (f))
#define current_restore_flags_nested(sp, f)	\
		(current->flags = ((current->flags & ~(f)) | (*(sp) & (f))))

#define NBBY		8		/* number of bits per byte */

/*
 * Size of block device i/o is parameterized here.
 * Currently the system supports page-sized i/o.
 */
#define	BLKDEV_IOSHIFT		PAGE_SHIFT
#define	BLKDEV_IOSIZE		(1<<BLKDEV_IOSHIFT)
/* number of BB's per block device block */
#define	BLKDEV_BB		BTOBB(BLKDEV_IOSIZE)

#define ENOATTR		ENODATA		/* Attribute not found */
#define EWRONGFS	EINVAL		/* Mount with wrong filesystem type */
#define EFSCORRUPTED	EUCLEAN		/* Filesystem is corrupted */
#define EFSBADCRC	EBADMSG		/* Bad CRC detected */

#define __return_address __builtin_return_address(0)

/*
 * Return the address of a label.  Use barrier() so that the optimizer
 * won't reorder code to refactor the error jumpouts into a single
 * return, which throws off the reported address.
 */
#define __this_address	({ __label__ __here; __here: barrier(); &&__here; })

#define XFS_PROJID_DEFAULT	0

#define howmany(x, y)	(((x)+((y)-1))/(y))

static inline void delay(long ticks)
{
	schedule_timeout_uninterruptible(ticks);
}

/*
 * XFS wrapper structure for sysfs support. It depends on external data
 * structures and is embedded in various internal data structures to implement
 * the XFS sysfs object heirarchy. Define it here for broad access throughout
 * the codebase.
 */
struct xfs_kobj {
	struct kobject		kobject;
	struct completion	complete;
};

struct xstats {
	struct xfsstats __percpu	*xs_stats;
	struct xfs_kobj			xs_kobj;
};

extern struct xstats xfsstats;

static inline dev_t xfs_to_linux_dev_t(xfs_dev_t dev)
{
	return MKDEV(sysv_major(dev) & 0x1ff, sysv_minor(dev));
}

static inline xfs_dev_t linux_to_xfs_dev_t(dev_t dev)
{
	return sysv_encode_dev(dev);
}

/*
 * Various platform dependent calls that don't fit anywhere else
 */
#define xfs_sort(a,n,s,fn)	sort(a,n,s,fn,NULL)
#define xfs_stack_trace()	dump_stack()

static inline uint64_t rounddown_64(uint64_t x, uint32_t y)
{
	do_div(x, y);
	return x * y;
}

static inline uint64_t roundup_64(uint64_t x, uint32_t y)
{
	x += y - 1;
	do_div(x, y);
	return x * y;
}

static inline uint64_t howmany_64(uint64_t x, uint32_t y)
{
	x += y - 1;
	do_div(x, y);
	return x;
}

<<<<<<< HEAD
=======
static inline bool isaligned_64(uint64_t x, uint32_t y)
{
	return do_div(x, y) == 0;
}

>>>>>>> 0c383648
/* If @b is a power of 2, return log2(b).  Else return -1. */
static inline int8_t log2_if_power2(unsigned long b)
{
	return is_power_of_2(b) ? ilog2(b) : -1;
}

/* If @b is a power of 2, return a mask of the lower bits, else return zero. */
static inline unsigned long long mask64_if_power2(unsigned long b)
{
	return is_power_of_2(b) ? b - 1 : 0;
}

int xfs_rw_bdev(struct block_device *bdev, sector_t sector, unsigned int count,
		char *data, enum req_op op);

#define ASSERT_ALWAYS(expr)	\
	(likely(expr) ? (void)0 : assfail(NULL, #expr, __FILE__, __LINE__))

#ifdef DEBUG
#define ASSERT(expr)	\
	(likely(expr) ? (void)0 : assfail(NULL, #expr, __FILE__, __LINE__))

#else	/* !DEBUG */

#ifdef XFS_WARN

#define ASSERT(expr)	\
	(likely(expr) ? (void)0 : asswarn(NULL, #expr, __FILE__, __LINE__))

#else	/* !DEBUG && !XFS_WARN */

#define ASSERT(expr)		((void)0)

#endif /* XFS_WARN */
#endif /* DEBUG */

#define XFS_IS_CORRUPT(mp, expr)	\
	(unlikely(expr) ? xfs_corruption_error(#expr, XFS_ERRLEVEL_LOW, (mp), \
					       NULL, 0, __FILE__, __LINE__, \
					       __this_address), \
			  true : false)

#define STATIC static noinline

#ifdef CONFIG_XFS_RT

/*
 * make sure we ignore the inode flag if the filesystem doesn't have a
 * configured realtime device.
 */
#define XFS_IS_REALTIME_INODE(ip)			\
	(((ip)->i_diflags & XFS_DIFLAG_REALTIME) &&	\
	 (ip)->i_mount->m_rtdev_targp)
#define XFS_IS_REALTIME_MOUNT(mp) ((mp)->m_rtdev_targp ? 1 : 0)
#else
#define XFS_IS_REALTIME_INODE(ip) (0)
#define XFS_IS_REALTIME_MOUNT(mp) (0)
#endif

/*
 * Starting in Linux 4.15, the %p (raw pointer value) printk modifier
 * prints a hashed version of the pointer to avoid leaking kernel
 * pointers into dmesg.  If we're trying to debug the kernel we want the
 * raw values, so override this behavior as best we can.
 */
#ifdef DEBUG
# define PTR_FMT "%px"
#else
# define PTR_FMT "%p"
#endif

/*
 * Helper for IO routines to grab backing pages from allocated kernel memory.
 */
static inline struct page *
kmem_to_page(void *addr)
{
	if (is_vmalloc_addr(addr))
		return vmalloc_to_page(addr);
	return virt_to_page(addr);
}

#endif /* __XFS_LINUX__ */<|MERGE_RESOLUTION|>--- conflicted
+++ resolved
@@ -198,14 +198,11 @@
 	return x;
 }
 
-<<<<<<< HEAD
-=======
 static inline bool isaligned_64(uint64_t x, uint32_t y)
 {
 	return do_div(x, y) == 0;
 }
 
->>>>>>> 0c383648
 /* If @b is a power of 2, return log2(b).  Else return -1. */
 static inline int8_t log2_if_power2(unsigned long b)
 {
