--- conflicted
+++ resolved
@@ -1183,15 +1183,10 @@
 	error = do_dentry_open(f, NULL);
 	if (error) {
 		fput(f);
-<<<<<<< HEAD
-		f = ERR_PTR(error);
-	}
-=======
 		return ERR_PTR(error);
 	}
 
 	fsnotify_open(f);
->>>>>>> 0c383648
 	return f;
 }
 EXPORT_SYMBOL_GPL(kernel_file_open);
