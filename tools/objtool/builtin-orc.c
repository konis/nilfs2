/*
 * Copyright (C) 2017 Josh Poimboeuf <jpoimboe@redhat.com>
 *
 * This program is free software; you can redistribute it and/or
 * modify it under the terms of the GNU General Public License
 * as published by the Free Software Foundation; either version 2
 * of the License, or (at your option) any later version.
 *
 * This program is distributed in the hope that it will be useful,
 * but WITHOUT ANY WARRANTY; without even the implied warranty of
 * MERCHANTABILITY or FITNESS FOR A PARTICULAR PURPOSE.  See the
 * GNU General Public License for more details.
 *
 * You should have received a copy of the GNU General Public License
 * along with this program; if not, see <http://www.gnu.org/licenses/>.
 */

/*
 * objtool orc:
 *
 * This command analyzes a .o file and adds .orc_unwind and .orc_unwind_ip
 * sections to it, which is used by the in-kernel ORC unwinder.
 *
 * This command is a superset of "objtool check".
 */

#include <string.h>
#include "builtin.h"
#include "check.h"


static const char *orc_usage[] = {
	"objtool orc generate [<options>] file.o",
	"objtool orc dump file.o",
	NULL,
};

int cmd_orc(int argc, const char **argv)
{
	const char *objname;

	argc--; argv++;
	if (argc <= 0)
		usage_with_options(orc_usage, check_options);

	if (!strncmp(argv[0], "gen", 3)) {
		argc = parse_options(argc, argv, check_options, orc_usage, 0);
		if (argc != 1)
			usage_with_options(orc_usage, check_options);

		objname = argv[0];

<<<<<<< HEAD
		return check(objname, no_fp, no_unreachable, true);
=======
		return check(objname, true);
>>>>>>> 661e50bc
	}

	if (!strcmp(argv[0], "dump")) {
		if (argc != 2)
			usage_with_options(orc_usage, check_options);

		objname = argv[1];

		return orc_dump(objname);
	}

	usage_with_options(orc_usage, check_options);

	return 0;
}<|MERGE_RESOLUTION|>--- conflicted
+++ resolved
@@ -50,11 +50,7 @@
 
 		objname = argv[0];
 
-<<<<<<< HEAD
-		return check(objname, no_fp, no_unreachable, true);
-=======
 		return check(objname, true);
->>>>>>> 661e50bc
 	}
 
 	if (!strcmp(argv[0], "dump")) {
