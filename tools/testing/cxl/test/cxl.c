--- conflicted
+++ resolved
@@ -137,21 +137,22 @@
 		struct acpi_cedt_cfmws cfmws;
 		u32 target[1];
 	} cfmws5;
-<<<<<<< HEAD
-=======
+	struct {
+		struct acpi_cedt_cfmws cfmws;
+		u32 target[1];
+	} cfmws6;
 	struct {
 		struct acpi_cedt_cfmws cfmws;
 		u32 target[2];
-	} cfmws6;
+	} cfmws7;
 	struct {
 		struct acpi_cedt_cfmws cfmws;
 		u32 target[4];
-	} cfmws7;
+	} cfmws8;
 	struct {
 		struct acpi_cedt_cxims cxims;
 		u64 xormap_list[2];
 	} cxims0;
->>>>>>> 7a7e6edf
 } __packed mock_cedt = {
 	.cedt = {
 		.header = {
@@ -267,17 +268,12 @@
 		},
 		.target = { 2 },
 	},
-<<<<<<< HEAD
-=======
-	/* .cfmws5,6,7 use ACPI_CEDT_CFMWS_ARITHMETIC_XOR */
->>>>>>> 7a7e6edf
 	.cfmws5 = {
 		.cfmws = {
 			.header = {
 				.type = ACPI_CEDT_TYPE_CFMWS,
 				.length = sizeof(mock_cedt.cfmws5),
 			},
-<<<<<<< HEAD
 			.interleave_ways = 0,
 			.granularity = 4,
 			.restrictions = ACPI_CEDT_CFMWS_RESTRICT_TYPE3 |
@@ -286,7 +282,14 @@
 			.window_size = SZ_256M,
 		},
 		.target = { 3 },
-=======
+	},
+	/* .cfmws6,7,8 use ACPI_CEDT_CFMWS_ARITHMETIC_XOR */
+	.cfmws6 = {
+		.cfmws = {
+			.header = {
+				.type = ACPI_CEDT_TYPE_CFMWS,
+				.length = sizeof(mock_cedt.cfmws6),
+			},
 			.interleave_arithmetic = ACPI_CEDT_CFMWS_ARITHMETIC_XOR,
 			.interleave_ways = 0,
 			.granularity = 4,
@@ -297,11 +300,11 @@
 		},
 		.target = { 0, },
 	},
-	.cfmws6 = {
+	.cfmws7 = {
 		.cfmws = {
 			.header = {
 				.type = ACPI_CEDT_TYPE_CFMWS,
-				.length = sizeof(mock_cedt.cfmws6),
+				.length = sizeof(mock_cedt.cfmws7),
 			},
 			.interleave_arithmetic = ACPI_CEDT_CFMWS_ARITHMETIC_XOR,
 			.interleave_ways = 1,
@@ -313,11 +316,11 @@
 		},
 		.target = { 0, 1, },
 	},
-	.cfmws7 = {
+	.cfmws8 = {
 		.cfmws = {
 			.header = {
 				.type = ACPI_CEDT_TYPE_CFMWS,
-				.length = sizeof(mock_cedt.cfmws7),
+				.length = sizeof(mock_cedt.cfmws8),
 			},
 			.interleave_arithmetic = ACPI_CEDT_CFMWS_ARITHMETIC_XOR,
 			.interleave_ways = 2,
@@ -339,35 +342,31 @@
 			.nr_xormaps = 2,
 		},
 		.xormap_list = { 0x404100, 0x808200, },
->>>>>>> 7a7e6edf
 	},
 };
 
-struct acpi_cedt_cfmws *mock_cfmws[8] = {
+struct acpi_cedt_cfmws *mock_cfmws[] = {
 	[0] = &mock_cedt.cfmws0.cfmws,
 	[1] = &mock_cedt.cfmws1.cfmws,
 	[2] = &mock_cedt.cfmws2.cfmws,
 	[3] = &mock_cedt.cfmws3.cfmws,
 	[4] = &mock_cedt.cfmws4.cfmws,
-<<<<<<< HEAD
 	[5] = &mock_cedt.cfmws5.cfmws,
-=======
 	/* Modulo Math above, XOR Math below */
-	[5] = &mock_cedt.cfmws5.cfmws,
 	[6] = &mock_cedt.cfmws6.cfmws,
 	[7] = &mock_cedt.cfmws7.cfmws,
+	[8] = &mock_cedt.cfmws8.cfmws,
 };
 
 static int cfmws_start;
 static int cfmws_end;
 #define CFMWS_MOD_ARRAY_START 0
-#define CFMWS_MOD_ARRAY_END   4
-#define CFMWS_XOR_ARRAY_START 5
-#define CFMWS_XOR_ARRAY_END   7
+#define CFMWS_MOD_ARRAY_END   5
+#define CFMWS_XOR_ARRAY_START 6
+#define CFMWS_XOR_ARRAY_END   8
 
 struct acpi_cedt_cxims *mock_cxims[1] = {
 	[0] = &mock_cedt.cxims0.cxims,
->>>>>>> 7a7e6edf
 };
 
 struct cxl_mock_res {
