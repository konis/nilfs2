// SPDX-License-Identifier: GPL-2.0
/*
 * Test for VMX-pmu perf capability msr
 *
 * Copyright (C) 2021 Intel Corporation
 *
 * Test to check the effect of various CPUID settings on
 * MSR_IA32_PERF_CAPABILITIES MSR, and check that what
 * we write with KVM_SET_MSR is _not_ modified by the guest
 * and check it can be retrieved with KVM_GET_MSR, also test
 * the invalid LBR formats are rejected.
 */
<<<<<<< HEAD
#define _GNU_SOURCE /* for program_invocation_short_name */
=======
>>>>>>> 0c383648
#include <sys/ioctl.h>

#include <linux/bitmap.h>

#include "kvm_test_harness.h"
#include "kvm_util.h"
#include "vmx.h"

static union perf_capabilities {
	struct {
		u64	lbr_format:6;
		u64	pebs_trap:1;
		u64	pebs_arch_reg:1;
		u64	pebs_format:4;
		u64	smm_freeze:1;
		u64	full_width_write:1;
		u64 pebs_baseline:1;
		u64	perf_metrics:1;
		u64	pebs_output_pt_available:1;
		u64	anythread_deprecated:1;
	};
	u64	capabilities;
} host_cap;

/*
 * The LBR format and most PEBS features are immutable, all other features are
 * fungible (if supported by the host and KVM).
 */
static const union perf_capabilities immutable_caps = {
	.lbr_format = -1,
	.pebs_trap  = 1,
	.pebs_arch_reg = 1,
	.pebs_format = -1,
	.pebs_baseline = 1,
};

static const union perf_capabilities format_caps = {
	.lbr_format = -1,
	.pebs_format = -1,
};

static void guest_test_perf_capabilities_gp(uint64_t val)
{
	uint8_t vector = wrmsr_safe(MSR_IA32_PERF_CAPABILITIES, val);

	__GUEST_ASSERT(vector == GP_VECTOR,
		       "Expected #GP for value '0x%lx', got vector '0x%x'",
		       val, vector);
}

static void guest_code(uint64_t current_val)
{
	int i;

	guest_test_perf_capabilities_gp(current_val);
	guest_test_perf_capabilities_gp(0);

	for (i = 0; i < 64; i++)
		guest_test_perf_capabilities_gp(current_val ^ BIT_ULL(i));

	GUEST_DONE();
}

KVM_ONE_VCPU_TEST_SUITE(vmx_pmu_caps);

/*
 * Verify that guest WRMSRs to PERF_CAPABILITIES #GP regardless of the value
 * written, that the guest always sees the userspace controlled value, and that
 * PERF_CAPABILITIES is immutable after KVM_RUN.
 */
KVM_ONE_VCPU_TEST(vmx_pmu_caps, guest_wrmsr_perf_capabilities, guest_code)
{
	struct ucall uc;
	int r, i;

<<<<<<< HEAD
	vm_init_descriptor_tables(vcpu->vm);
	vcpu_init_descriptor_tables(vcpu);

=======
>>>>>>> 0c383648
	vcpu_set_msr(vcpu, MSR_IA32_PERF_CAPABILITIES, host_cap.capabilities);

	vcpu_args_set(vcpu, 1, host_cap.capabilities);
	vcpu_run(vcpu);

	switch (get_ucall(vcpu, &uc)) {
	case UCALL_ABORT:
		REPORT_GUEST_ASSERT(uc);
		break;
	case UCALL_DONE:
		break;
	default:
		TEST_FAIL("Unexpected ucall: %lu", uc.cmd);
	}

	TEST_ASSERT_EQ(vcpu_get_msr(vcpu, MSR_IA32_PERF_CAPABILITIES),
			host_cap.capabilities);

	vcpu_set_msr(vcpu, MSR_IA32_PERF_CAPABILITIES, host_cap.capabilities);

	r = _vcpu_set_msr(vcpu, MSR_IA32_PERF_CAPABILITIES, 0);
	TEST_ASSERT(!r, "Post-KVM_RUN write '0' didn't fail");

	for (i = 0; i < 64; i++) {
		r = _vcpu_set_msr(vcpu, MSR_IA32_PERF_CAPABILITIES,
				  host_cap.capabilities ^ BIT_ULL(i));
		TEST_ASSERT(!r, "Post-KVM_RUN write '0x%llx'didn't fail",
			    host_cap.capabilities ^ BIT_ULL(i));
	}
}

/*
 * Verify KVM allows writing PERF_CAPABILITIES with all KVM-supported features
 * enabled, as well as '0' (to disable all features).
 */
KVM_ONE_VCPU_TEST(vmx_pmu_caps, basic_perf_capabilities, guest_code)
{
	vcpu_set_msr(vcpu, MSR_IA32_PERF_CAPABILITIES, 0);
	vcpu_set_msr(vcpu, MSR_IA32_PERF_CAPABILITIES, host_cap.capabilities);
}

KVM_ONE_VCPU_TEST(vmx_pmu_caps, fungible_perf_capabilities, guest_code)
{
	const uint64_t fungible_caps = host_cap.capabilities & ~immutable_caps.capabilities;
	int bit;

	for_each_set_bit(bit, &fungible_caps, 64) {
		vcpu_set_msr(vcpu, MSR_IA32_PERF_CAPABILITIES, BIT_ULL(bit));
		vcpu_set_msr(vcpu, MSR_IA32_PERF_CAPABILITIES,
			     host_cap.capabilities & ~BIT_ULL(bit));
	}
	vcpu_set_msr(vcpu, MSR_IA32_PERF_CAPABILITIES, host_cap.capabilities);
}

/*
 * Verify KVM rejects attempts to set unsupported and/or immutable features in
 * PERF_CAPABILITIES.  Note, LBR format and PEBS format need to be validated
 * separately as they are multi-bit values, e.g. toggling or setting a single
 * bit can generate a false positive without dedicated safeguards.
 */
KVM_ONE_VCPU_TEST(vmx_pmu_caps, immutable_perf_capabilities, guest_code)
{
	const uint64_t reserved_caps = (~host_cap.capabilities |
					immutable_caps.capabilities) &
				       ~format_caps.capabilities;
	union perf_capabilities val = host_cap;
	int r, bit;

	for_each_set_bit(bit, &reserved_caps, 64) {
		r = _vcpu_set_msr(vcpu, MSR_IA32_PERF_CAPABILITIES,
				  host_cap.capabilities ^ BIT_ULL(bit));
		TEST_ASSERT(!r, "%s immutable feature 0x%llx (bit %d) didn't fail",
			    host_cap.capabilities & BIT_ULL(bit) ? "Setting" : "Clearing",
			    BIT_ULL(bit), bit);
	}

	/*
	 * KVM only supports the host's native LBR format, as well as '0' (to
	 * disable LBR support).  Verify KVM rejects all other LBR formats.
	 */
	for (val.lbr_format = 1; val.lbr_format; val.lbr_format++) {
		if (val.lbr_format == host_cap.lbr_format)
			continue;

		r = _vcpu_set_msr(vcpu, MSR_IA32_PERF_CAPABILITIES, val.capabilities);
		TEST_ASSERT(!r, "Bad LBR FMT = 0x%x didn't fail, host = 0x%x",
			    val.lbr_format, host_cap.lbr_format);
	}

	/* Ditto for the PEBS format. */
	for (val.pebs_format = 1; val.pebs_format; val.pebs_format++) {
		if (val.pebs_format == host_cap.pebs_format)
			continue;

		r = _vcpu_set_msr(vcpu, MSR_IA32_PERF_CAPABILITIES, val.capabilities);
		TEST_ASSERT(!r, "Bad PEBS FMT = 0x%x didn't fail, host = 0x%x",
			    val.pebs_format, host_cap.pebs_format);
	}
}

/*
 * Test that LBR MSRs are writable when LBRs are enabled, and then verify that
 * disabling the vPMU via CPUID also disables LBR support.  Set bits 2:0 of
 * LBR_TOS as those bits are writable across all uarch implementations (arch
 * LBRs will need to poke a different MSR).
 */
KVM_ONE_VCPU_TEST(vmx_pmu_caps, lbr_perf_capabilities, guest_code)
{
	int r;

	if (!host_cap.lbr_format)
		return;

	vcpu_set_msr(vcpu, MSR_IA32_PERF_CAPABILITIES, host_cap.capabilities);
	vcpu_set_msr(vcpu, MSR_LBR_TOS, 7);

	vcpu_clear_cpuid_entry(vcpu, X86_PROPERTY_PMU_VERSION.function);

	r = _vcpu_set_msr(vcpu, MSR_LBR_TOS, 7);
	TEST_ASSERT(!r, "Writing LBR_TOS should fail after disabling vPMU");
}

int main(int argc, char *argv[])
{
	TEST_REQUIRE(kvm_is_pmu_enabled());
	TEST_REQUIRE(kvm_cpu_has(X86_FEATURE_PDCM));

	TEST_REQUIRE(kvm_cpu_has_p(X86_PROPERTY_PMU_VERSION));
	TEST_REQUIRE(kvm_cpu_property(X86_PROPERTY_PMU_VERSION) > 0);

	host_cap.capabilities = kvm_get_feature_msr(MSR_IA32_PERF_CAPABILITIES);

	TEST_ASSERT(host_cap.full_width_write,
		    "Full-width writes should always be supported");

	return test_harness_run(argc, argv);
}<|MERGE_RESOLUTION|>--- conflicted
+++ resolved
@@ -10,10 +10,6 @@
  * and check it can be retrieved with KVM_GET_MSR, also test
  * the invalid LBR formats are rejected.
  */
-<<<<<<< HEAD
-#define _GNU_SOURCE /* for program_invocation_short_name */
-=======
->>>>>>> 0c383648
 #include <sys/ioctl.h>
 
 #include <linux/bitmap.h>
@@ -89,12 +85,6 @@
 	struct ucall uc;
 	int r, i;
 
-<<<<<<< HEAD
-	vm_init_descriptor_tables(vcpu->vm);
-	vcpu_init_descriptor_tables(vcpu);
-
-=======
->>>>>>> 0c383648
 	vcpu_set_msr(vcpu, MSR_IA32_PERF_CAPABILITIES, host_cap.capabilities);
 
 	vcpu_args_set(vcpu, 1, host_cap.capabilities);
