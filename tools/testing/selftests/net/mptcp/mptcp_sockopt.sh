#!/bin/bash
# SPDX-License-Identifier: GPL-2.0

ret=0
sin=""
sout=""
cin=""
cout=""
ksft_skip=4
timeout_poll=30
timeout_test=$((timeout_poll * 2 + 1))
mptcp_connect=""
do_all_tests=1

add_mark_rules()
{
	local ns=$1
	local m=$2

	for t in iptables ip6tables; do
		# just to debug: check we have multiple subflows connection requests
		ip netns exec $ns $t -A OUTPUT -p tcp --syn -m mark --mark $m -j ACCEPT

		# RST packets might be handled by a internal dummy socket
		ip netns exec $ns $t -A OUTPUT -p tcp --tcp-flags RST RST -m mark --mark 0 -j ACCEPT

		ip netns exec $ns $t -A OUTPUT -p tcp -m mark --mark $m -j ACCEPT
		ip netns exec $ns $t -A OUTPUT -p tcp -m mark --mark 0 -j DROP
	done
}

init()
{
	rndh=$(printf %x $sec)-$(mktemp -u XXXXXX)

	ns1="ns1-$rndh"
	ns2="ns2-$rndh"

	for netns in "$ns1" "$ns2";do
		ip netns add $netns || exit $ksft_skip
		ip -net $netns link set lo up
		ip netns exec $netns sysctl -q net.mptcp.enabled=1
		ip netns exec $netns sysctl -q net.ipv4.conf.all.rp_filter=0
		ip netns exec $netns sysctl -q net.ipv4.conf.default.rp_filter=0
	done

	for i in `seq 1 4`; do
		ip link add ns1eth$i netns "$ns1" type veth peer name ns2eth$i netns "$ns2"
		ip -net "$ns1" addr add 10.0.$i.1/24 dev ns1eth$i
		ip -net "$ns1" addr add dead:beef:$i::1/64 dev ns1eth$i nodad
		ip -net "$ns1" link set ns1eth$i up

		ip -net "$ns2" addr add 10.0.$i.2/24 dev ns2eth$i
		ip -net "$ns2" addr add dead:beef:$i::2/64 dev ns2eth$i nodad
		ip -net "$ns2" link set ns2eth$i up

		# let $ns2 reach any $ns1 address from any interface
		ip -net "$ns2" route add default via 10.0.$i.1 dev ns2eth$i metric 10$i

		ip netns exec $ns1 ./pm_nl_ctl add 10.0.$i.1 flags signal
		ip netns exec $ns1 ./pm_nl_ctl add dead:beef:$i::1 flags signal

		ip netns exec $ns2 ./pm_nl_ctl add 10.0.$i.2 flags signal
		ip netns exec $ns2 ./pm_nl_ctl add dead:beef:$i::2 flags signal
	done

	ip netns exec $ns1 ./pm_nl_ctl limits 8 8
	ip netns exec $ns2 ./pm_nl_ctl limits 8 8

	add_mark_rules $ns1 1
	add_mark_rules $ns2 2
}

cleanup()
{
	for netns in "$ns1" "$ns2"; do
		ip netns del $netns
	done
	rm -f "$cin" "$cout"
	rm -f "$sin" "$sout"
}

ip -Version > /dev/null 2>&1
if [ $? -ne 0 ];then
	echo "SKIP: Could not run test without ip tool"
	exit $ksft_skip
fi

iptables -V > /dev/null 2>&1
if [ $? -ne 0 ];then
	echo "SKIP: Could not run all tests without iptables tool"
	exit $ksft_skip
fi

ip6tables -V > /dev/null 2>&1
if [ $? -ne 0 ];then
	echo "SKIP: Could not run all tests without ip6tables tool"
	exit $ksft_skip
fi

check_mark()
{
	local ns=$1
	local af=$2

	tables=iptables

	if [ $af -eq 6 ];then
		tables=ip6tables
	fi

	counters=$(ip netns exec $ns $tables -v -L OUTPUT | grep DROP)
	values=${counters%DROP*}

	for v in $values; do
		if [ $v -ne 0 ]; then
			echo "FAIL: got $tables $values in ns $ns , not 0 - not all expected packets marked" 1>&2
			return 1
		fi
	done

	return 0
}

print_file_err()
{
	ls -l "$1" 1>&2
	echo "Trailing bytes are: "
	tail -c 27 "$1"
}

check_transfer()
{
	in=$1
	out=$2
	what=$3

	cmp "$in" "$out" > /dev/null 2>&1
	if [ $? -ne 0 ] ;then
		echo "[ FAIL ] $what does not match (in, out):"
		print_file_err "$in"
		print_file_err "$out"
		ret=1

		return 1
	fi

	return 0
}

# $1: IP address
is_v6()
{
	[ -z "${1##*:*}" ]
}

do_transfer()
{
	listener_ns="$1"
	connector_ns="$2"
	cl_proto="$3"
	srv_proto="$4"
	connect_addr="$5"

	port=12001

	:> "$cout"
	:> "$sout"

	mptcp_connect="./mptcp_connect -r 20"

	local local_addr
	if is_v6 "${connect_addr}"; then
		local_addr="::"
	else
		local_addr="0.0.0.0"
	fi

	timeout ${timeout_test} \
		ip netns exec ${listener_ns} \
			$mptcp_connect -t ${timeout_poll} -l -M 1 -p $port -s ${srv_proto} -c TIMESTAMPNS,TCPINQ \
				${local_addr} < "$sin" > "$sout" &
	spid=$!

	sleep 1

	timeout ${timeout_test} \
		ip netns exec ${connector_ns} \
			$mptcp_connect -t ${timeout_poll} -M 2 -p $port -s ${cl_proto} -c TIMESTAMPNS,TCPINQ \
				$connect_addr < "$cin" > "$cout" &

	cpid=$!

	wait $cpid
	retc=$?
	wait $spid
	rets=$?

	if [ ${rets} -ne 0 ] || [ ${retc} -ne 0 ]; then
		echo " client exit code $retc, server $rets" 1>&2
		echo -e "\nnetns ${listener_ns} socket stat for ${port}:" 1>&2
		ip netns exec ${listener_ns} ss -Menita 1>&2 -o "sport = :$port"

		echo -e "\nnetns ${connector_ns} socket stat for ${port}:" 1>&2
		ip netns exec ${connector_ns} ss -Menita 1>&2 -o "dport = :$port"

		ret=1
		return 1
	fi

	if [ $local_addr = "::" ];then
		check_mark $listener_ns 6
		check_mark $connector_ns 6
	else
		check_mark $listener_ns 4
		check_mark $connector_ns 4
	fi

	check_transfer $cin $sout "file received by server"

	rets=$?

	if [ $retc -eq 0 ] && [ $rets -eq 0 ];then
		return 0
	fi

	return 1
}

make_file()
{
	name=$1
	who=$2
	size=$3

	dd if=/dev/urandom of="$name" bs=1024 count=$size 2> /dev/null
	echo -e "\nMPTCP_TEST_FILE_END_MARKER" >> "$name"

	echo "Created $name (size $size KB) containing data sent by $who"
}

do_mptcp_sockopt_tests()
{
	local lret=0

	./mptcp_sockopt
	lret=$?

	if [ $lret -ne 0 ]; then
		echo "FAIL: SOL_MPTCP getsockopt" 1>&2
		ret=$lret
		return
	fi

	./mptcp_sockopt -6
	lret=$?

	if [ $lret -ne 0 ]; then
		echo "FAIL: SOL_MPTCP getsockopt (ipv6)" 1>&2
		ret=$lret
		return
	fi
}

run_tests()
{
	listener_ns="$1"
	connector_ns="$2"
	connect_addr="$3"
	local lret=0

	do_transfer ${listener_ns} ${connector_ns} MPTCP MPTCP ${connect_addr}

	lret=$?

	if [ $lret -ne 0 ]; then
		ret=$lret
		return
	fi
}

do_tcpinq_test()
{
	ip netns exec "$ns1" ./mptcp_inq "$@"
	lret=$?
	if [ $lret -ne 0 ];then
		ret=$lret
		echo "FAIL: mptcp_inq $@" 1>&2
		return $lret
	fi

	echo "PASS: TCP_INQ cmsg/ioctl $@"
	return $lret
}

do_tcpinq_tests()
{
	local lret=0

	ip netns exec "$ns1" iptables -F
	ip netns exec "$ns1" ip6tables -F

	for args in "-t tcp" "-r tcp"; do
		do_tcpinq_test $args
		lret=$?
		if [ $lret -ne 0 ] ; then
			return $lret
		fi
		do_tcpinq_test -6 $args
		lret=$?
		if [ $lret -ne 0 ] ; then
			return $lret
		fi
	done

	do_tcpinq_test -r tcp -t tcp

	return $?
}

sin=$(mktemp)
sout=$(mktemp)
cin=$(mktemp)
cout=$(mktemp)
init
make_file "$cin" "client" 1
make_file "$sin" "server" 1
trap cleanup EXIT

run_tests $ns1 $ns2 10.0.1.1
run_tests $ns1 $ns2 dead:beef:1::1

if [ $ret -eq 0 ];then
	echo "PASS: all packets had packet mark set"
fi

do_mptcp_sockopt_tests
if [ $ret -eq 0 ];then
	echo "PASS: SOL_MPTCP getsockopt has expected information"
fi

<<<<<<< HEAD
=======
do_tcpinq_tests
>>>>>>> 754e0b0e
exit $ret<|MERGE_RESOLUTION|>--- conflicted
+++ resolved
@@ -339,8 +339,5 @@
 	echo "PASS: SOL_MPTCP getsockopt has expected information"
 fi
 
-<<<<<<< HEAD
-=======
 do_tcpinq_tests
->>>>>>> 754e0b0e
 exit $ret