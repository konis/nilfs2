--- conflicted
+++ resolved
@@ -208,10 +208,7 @@
 		   [ "$server_serverside" = 1 ]
 	then
 		test_pass
-<<<<<<< HEAD
-=======
 		print_title "Connection info: ${client_addr}:${client_port} -> ${connect_addr}:${app_port}"
->>>>>>> 0c383648
 	else
 		test_fail "Expected tokens (c:${client_token} - s:${server_token}) and server (c:${client_serverside} - s:${server_serverside})"
 		mptcp_lib_result_print_all_tap
@@ -303,11 +300,7 @@
 	ip netns exec "$ns2"\
 	   ./pm_nl_ctl ann 10.0.2.2 token "$client4_token" id $client_addr_id dev\
 	   ns2eth1
-<<<<<<< HEAD
-	print_test "ADD_ADDR id:${client_addr_id} 10.0.2.2 (ns2) => ns1, reuse port"
-=======
 	print_test "ADD_ADDR id:client 10.0.2.2 (ns2) => ns1, reuse port"
->>>>>>> 0c383648
 	sleep 0.5
 	verify_announce_event $server_evts $ANNOUNCED $server4_token "10.0.2.2" $client_addr_id \
 			      "$client4_port"
@@ -316,11 +309,7 @@
 	:>"$server_evts"
 	ip netns exec "$ns2" ./pm_nl_ctl ann\
 	   dead:beef:2::2 token "$client6_token" id $client_addr_id dev ns2eth1
-<<<<<<< HEAD
-	print_test "ADD_ADDR6 id:${client_addr_id} dead:beef:2::2 (ns2) => ns1, reuse port"
-=======
 	print_test "ADD_ADDR6 id:client dead:beef:2::2 (ns2) => ns1, reuse port"
->>>>>>> 0c383648
 	sleep 0.5
 	verify_announce_event "$server_evts" "$ANNOUNCED" "$server6_token" "dead:beef:2::2"\
 			      "$client_addr_id" "$client6_port" "v6"
@@ -330,11 +319,7 @@
 	client_addr_id=$((client_addr_id+1))
 	ip netns exec "$ns2" ./pm_nl_ctl ann 10.0.2.2 token "$client4_token" id\
 	   $client_addr_id dev ns2eth1 port $new4_port
-<<<<<<< HEAD
-	print_test "ADD_ADDR id:${client_addr_id} 10.0.2.2 (ns2) => ns1, new port"
-=======
 	print_test "ADD_ADDR id:client+1 10.0.2.2 (ns2) => ns1, new port"
->>>>>>> 0c383648
 	sleep 0.5
 	verify_announce_event "$server_evts" "$ANNOUNCED" "$server4_token" "10.0.2.2"\
 			      "$client_addr_id" "$new4_port"
@@ -345,11 +330,7 @@
 	# ADD_ADDR from the server to client machine reusing the subflow port
 	ip netns exec "$ns1" ./pm_nl_ctl ann 10.0.2.1 token "$server4_token" id\
 	   $server_addr_id dev ns1eth2
-<<<<<<< HEAD
-	print_test "ADD_ADDR id:${server_addr_id} 10.0.2.1 (ns1) => ns2, reuse port"
-=======
 	print_test "ADD_ADDR id:server 10.0.2.1 (ns1) => ns2, reuse port"
->>>>>>> 0c383648
 	sleep 0.5
 	verify_announce_event "$client_evts" "$ANNOUNCED" "$client4_token" "10.0.2.1"\
 			      "$server_addr_id" "$app4_port"
@@ -358,11 +339,7 @@
 	:>"$client_evts"
 	ip netns exec "$ns1" ./pm_nl_ctl ann dead:beef:2::1 token "$server6_token" id\
 	   $server_addr_id dev ns1eth2
-<<<<<<< HEAD
-	print_test "ADD_ADDR6 id:${server_addr_id} dead:beef:2::1 (ns1) => ns2, reuse port"
-=======
 	print_test "ADD_ADDR6 id:server dead:beef:2::1 (ns1) => ns2, reuse port"
->>>>>>> 0c383648
 	sleep 0.5
 	verify_announce_event "$client_evts" "$ANNOUNCED" "$client6_token" "dead:beef:2::1"\
 			      "$server_addr_id" "$app6_port" "v6"
@@ -372,11 +349,7 @@
 	server_addr_id=$((server_addr_id+1))
 	ip netns exec "$ns1" ./pm_nl_ctl ann 10.0.2.1 token "$server4_token" id\
 	   $server_addr_id dev ns1eth2 port $new4_port
-<<<<<<< HEAD
-	print_test "ADD_ADDR id:${server_addr_id} 10.0.2.1 (ns1) => ns2, new port"
-=======
 	print_test "ADD_ADDR id:server+1 10.0.2.1 (ns1) => ns2, new port"
->>>>>>> 0c383648
 	sleep 0.5
 	verify_announce_event "$client_evts" "$ANNOUNCED" "$client4_token" "10.0.2.1"\
 			      "$server_addr_id" "$new4_port"
@@ -410,11 +383,7 @@
 	local invalid_token=$(( client4_token - 1 ))
 	ip netns exec "$ns2" ./pm_nl_ctl rem token $invalid_token id\
 	   $client_addr_id > /dev/null 2>&1
-<<<<<<< HEAD
-	print_test "RM_ADDR id:${client_addr_id} ns2 => ns1, invalid token"
-=======
 	print_test "RM_ADDR id:client ns2 => ns1, invalid token"
->>>>>>> 0c383648
 	local type
 	type=$(mptcp_lib_evts_get_info type "$server_evts")
 	if [ "$type" = "" ]
@@ -428,11 +397,7 @@
 	local invalid_id=$(( client_addr_id + 1 ))
 	ip netns exec "$ns2" ./pm_nl_ctl rem token "$client4_token" id\
 	   $invalid_id > /dev/null 2>&1
-<<<<<<< HEAD
-	print_test "RM_ADDR id:${invalid_id} ns2 => ns1, invalid id"
-=======
 	print_test "RM_ADDR id:client+1 ns2 => ns1, invalid id"
->>>>>>> 0c383648
 	type=$(mptcp_lib_evts_get_info type "$server_evts")
 	if [ "$type" = "" ]
 	then
@@ -445,11 +410,7 @@
 	:>"$server_evts"
 	ip netns exec "$ns2" ./pm_nl_ctl rem token "$client4_token" id\
 	   $client_addr_id
-<<<<<<< HEAD
-	print_test "RM_ADDR id:${client_addr_id} ns2 => ns1"
-=======
 	print_test "RM_ADDR id:client ns2 => ns1"
->>>>>>> 0c383648
 	sleep 0.5
 	verify_remove_event "$server_evts" "$REMOVED" "$server4_token" "$client_addr_id"
 
@@ -458,11 +419,7 @@
 	client_addr_id=$(( client_addr_id - 1 ))
 	ip netns exec "$ns2" ./pm_nl_ctl rem token "$client4_token" id\
 	   $client_addr_id
-<<<<<<< HEAD
-	print_test "RM_ADDR id:${client_addr_id} ns2 => ns1"
-=======
 	print_test "RM_ADDR id:client-1 ns2 => ns1"
->>>>>>> 0c383648
 	sleep 0.5
 	verify_remove_event "$server_evts" "$REMOVED" "$server4_token" "$client_addr_id"
 
@@ -470,11 +427,7 @@
 	:>"$server_evts"
 	ip netns exec "$ns2" ./pm_nl_ctl rem token "$client6_token" id\
 	   $client_addr_id
-<<<<<<< HEAD
-	print_test "RM_ADDR6 id:${client_addr_id} ns2 => ns1"
-=======
 	print_test "RM_ADDR6 id:client-1 ns2 => ns1"
->>>>>>> 0c383648
 	sleep 0.5
 	verify_remove_event "$server_evts" "$REMOVED" "$server6_token" "$client_addr_id"
 
@@ -484,11 +437,7 @@
 	# RM_ADDR from the server to client machine
 	ip netns exec "$ns1" ./pm_nl_ctl rem token "$server4_token" id\
 	   $server_addr_id
-<<<<<<< HEAD
-	print_test "RM_ADDR id:${server_addr_id} ns1 => ns2"
-=======
 	print_test "RM_ADDR id:server ns1 => ns2"
->>>>>>> 0c383648
 	sleep 0.5
 	verify_remove_event "$client_evts" "$REMOVED" "$client4_token" "$server_addr_id"
 
@@ -497,11 +446,7 @@
 	server_addr_id=$(( server_addr_id - 1 ))
 	ip netns exec "$ns1" ./pm_nl_ctl rem token "$server4_token" id\
 	   $server_addr_id
-<<<<<<< HEAD
-	print_test "RM_ADDR id:${server_addr_id} ns1 => ns2"
-=======
 	print_test "RM_ADDR id:server-1 ns1 => ns2"
->>>>>>> 0c383648
 	sleep 0.5
 	verify_remove_event "$client_evts" "$REMOVED" "$client4_token" "$server_addr_id"
 
@@ -509,11 +454,7 @@
 	:>"$client_evts"
 	ip netns exec "$ns1" ./pm_nl_ctl rem token "$server6_token" id\
 	   $server_addr_id
-<<<<<<< HEAD
-	print_test "RM_ADDR6 id:${server_addr_id} ns1 => ns2"
-=======
 	print_test "RM_ADDR6 id:server-1 ns1 => ns2"
->>>>>>> 0c383648
 	sleep 0.5
 	verify_remove_event "$client_evts" "$REMOVED" "$client6_token" "$server_addr_id"
 }
@@ -541,10 +482,6 @@
 	local locid
 	local remid
 	local info
-<<<<<<< HEAD
-
-	info="${e_saddr} (${e_from}) => ${e_daddr}:${e_dport} (${e_to})"
-=======
 	local e_dport_txt
 
 	# only display the fixed ports
@@ -553,7 +490,6 @@
 	fi
 
 	info="${e_saddr} (${e_from}) => ${e_daddr}${e_dport_txt} (${e_to})"
->>>>>>> 0c383648
 
 	if [ "$e_type" = "$SUB_ESTABLISHED" ]
 	then
@@ -839,11 +775,7 @@
 	:>"$client_evts"
 	ip netns exec "$ns1" ./pm_nl_ctl ann 10.0.2.1 token "$server6_token" id\
 	   $server_addr_id dev ns1eth2
-<<<<<<< HEAD
-	print_test "ADD_ADDR4 id:${server_addr_id} 10.0.2.1 (ns1) => ns2, reuse port"
-=======
 	print_test "ADD_ADDR4 id:server 10.0.2.1 (ns1) => ns2, reuse port"
->>>>>>> 0c383648
 	sleep 0.5
 	verify_announce_event "$client_evts" "$ANNOUNCED" "$client6_token" "10.0.2.1"\
 			      "$server_addr_id" "$app6_port"
@@ -938,11 +870,7 @@
 	local listener_pid=$!
 
 	sleep 0.5
-<<<<<<< HEAD
-	print_test "CREATE_LISTENER 10.0.2.2:$client4_port"
-=======
 	print_test "CREATE_LISTENER 10.0.2.2 (client port)"
->>>>>>> 0c383648
 	verify_listener_events $client_evts $LISTENER_CREATED $AF_INET 10.0.2.2 $client4_port
 
 	# ADD_ADDR from client to server machine reusing the subflow port
@@ -959,11 +887,7 @@
 	mptcp_lib_kill_wait $listener_pid
 
 	sleep 0.5
-<<<<<<< HEAD
-	print_test "CLOSE_LISTENER 10.0.2.2:$client4_port"
-=======
 	print_test "CLOSE_LISTENER 10.0.2.2 (client port)"
->>>>>>> 0c383648
 	verify_listener_events $client_evts $LISTENER_CLOSED $AF_INET 10.0.2.2 $client4_port
 }
 
