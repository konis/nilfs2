// SPDX-License-Identifier: GPL-2.0
#include <linux/perf_event.h>
#include <linux/sysfs.h>
#include <linux/nospec.h>
#include <asm/intel-family.h>
#include "probe.h"

enum perf_msr_id {
	PERF_MSR_TSC			= 0,
	PERF_MSR_APERF			= 1,
	PERF_MSR_MPERF			= 2,
	PERF_MSR_PPERF			= 3,
	PERF_MSR_SMI			= 4,
	PERF_MSR_PTSC			= 5,
	PERF_MSR_IRPERF			= 6,
	PERF_MSR_THERM			= 7,
	PERF_MSR_EVENT_MAX,
};

static bool test_aperfmperf(int idx, void *data)
{
	return boot_cpu_has(X86_FEATURE_APERFMPERF);
}

static bool test_ptsc(int idx, void *data)
{
	return boot_cpu_has(X86_FEATURE_PTSC);
}

static bool test_irperf(int idx, void *data)
{
	return boot_cpu_has(X86_FEATURE_IRPERF);
}

static bool test_therm_status(int idx, void *data)
{
	return boot_cpu_has(X86_FEATURE_DTHERM);
}

static bool test_intel(int idx, void *data)
{
	if (boot_cpu_data.x86_vendor != X86_VENDOR_INTEL ||
	    boot_cpu_data.x86 != 6)
		return false;

	switch (boot_cpu_data.x86_model) {
	case INTEL_FAM6_NEHALEM:
	case INTEL_FAM6_NEHALEM_G:
	case INTEL_FAM6_NEHALEM_EP:
	case INTEL_FAM6_NEHALEM_EX:

	case INTEL_FAM6_WESTMERE:
	case INTEL_FAM6_WESTMERE_EP:
	case INTEL_FAM6_WESTMERE_EX:

	case INTEL_FAM6_SANDYBRIDGE:
	case INTEL_FAM6_SANDYBRIDGE_X:

	case INTEL_FAM6_IVYBRIDGE:
	case INTEL_FAM6_IVYBRIDGE_X:

	case INTEL_FAM6_HASWELL:
	case INTEL_FAM6_HASWELL_X:
	case INTEL_FAM6_HASWELL_L:
	case INTEL_FAM6_HASWELL_G:

	case INTEL_FAM6_BROADWELL:
	case INTEL_FAM6_BROADWELL_D:
	case INTEL_FAM6_BROADWELL_G:
	case INTEL_FAM6_BROADWELL_X:
	case INTEL_FAM6_SAPPHIRERAPIDS_X:

	case INTEL_FAM6_ATOM_SILVERMONT:
	case INTEL_FAM6_ATOM_SILVERMONT_D:
	case INTEL_FAM6_ATOM_AIRMONT:

	case INTEL_FAM6_ATOM_GOLDMONT:
	case INTEL_FAM6_ATOM_GOLDMONT_D:
	case INTEL_FAM6_ATOM_GOLDMONT_PLUS:
	case INTEL_FAM6_ATOM_TREMONT_D:
	case INTEL_FAM6_ATOM_TREMONT:
	case INTEL_FAM6_ATOM_TREMONT_L:

	case INTEL_FAM6_XEON_PHI_KNL:
	case INTEL_FAM6_XEON_PHI_KNM:
		if (idx == PERF_MSR_SMI)
			return true;
		break;

	case INTEL_FAM6_SKYLAKE_L:
	case INTEL_FAM6_SKYLAKE:
	case INTEL_FAM6_SKYLAKE_X:
	case INTEL_FAM6_KABYLAKE_L:
	case INTEL_FAM6_KABYLAKE:
	case INTEL_FAM6_COMETLAKE_L:
	case INTEL_FAM6_COMETLAKE:
	case INTEL_FAM6_ICELAKE_L:
	case INTEL_FAM6_ICELAKE:
	case INTEL_FAM6_ICELAKE_X:
	case INTEL_FAM6_ICELAKE_D:
	case INTEL_FAM6_TIGERLAKE_L:
	case INTEL_FAM6_TIGERLAKE:
	case INTEL_FAM6_ROCKETLAKE:
	case INTEL_FAM6_ALDERLAKE:
	case INTEL_FAM6_ALDERLAKE_L:
<<<<<<< HEAD
	case INTEL_FAM6_RAPTORLAKE:
=======
	case INTEL_FAM6_ALDERLAKE_N:
	case INTEL_FAM6_RAPTORLAKE:
	case INTEL_FAM6_RAPTORLAKE_P:
>>>>>>> 88084a3d
		if (idx == PERF_MSR_SMI || idx == PERF_MSR_PPERF)
			return true;
		break;
	}

	return false;
}

PMU_EVENT_ATTR_STRING(tsc,				attr_tsc,		"event=0x00"	);
PMU_EVENT_ATTR_STRING(aperf,				attr_aperf,		"event=0x01"	);
PMU_EVENT_ATTR_STRING(mperf,				attr_mperf,		"event=0x02"	);
PMU_EVENT_ATTR_STRING(pperf,				attr_pperf,		"event=0x03"	);
PMU_EVENT_ATTR_STRING(smi,				attr_smi,		"event=0x04"	);
PMU_EVENT_ATTR_STRING(ptsc,				attr_ptsc,		"event=0x05"	);
PMU_EVENT_ATTR_STRING(irperf,				attr_irperf,		"event=0x06"	);
PMU_EVENT_ATTR_STRING(cpu_thermal_margin,		attr_therm,		"event=0x07"	);
PMU_EVENT_ATTR_STRING(cpu_thermal_margin.snapshot,	attr_therm_snap,	"1"		);
PMU_EVENT_ATTR_STRING(cpu_thermal_margin.unit,		attr_therm_unit,	"C"		);

static unsigned long msr_mask;

PMU_EVENT_GROUP(events, aperf);
PMU_EVENT_GROUP(events, mperf);
PMU_EVENT_GROUP(events, pperf);
PMU_EVENT_GROUP(events, smi);
PMU_EVENT_GROUP(events, ptsc);
PMU_EVENT_GROUP(events, irperf);

static struct attribute *attrs_therm[] = {
	&attr_therm.attr.attr,
	&attr_therm_snap.attr.attr,
	&attr_therm_unit.attr.attr,
	NULL,
};

static struct attribute_group group_therm = {
	.name  = "events",
	.attrs = attrs_therm,
};

static struct perf_msr msr[] = {
	[PERF_MSR_TSC]		= { .no_check = true,								},
	[PERF_MSR_APERF]	= { MSR_IA32_APERF,		&group_aperf,		test_aperfmperf,	},
	[PERF_MSR_MPERF]	= { MSR_IA32_MPERF,		&group_mperf,		test_aperfmperf,	},
	[PERF_MSR_PPERF]	= { MSR_PPERF,			&group_pperf,		test_intel,		},
	[PERF_MSR_SMI]		= { MSR_SMI_COUNT,		&group_smi,		test_intel,		},
	[PERF_MSR_PTSC]		= { MSR_F15H_PTSC,		&group_ptsc,		test_ptsc,		},
	[PERF_MSR_IRPERF]	= { MSR_F17H_IRPERF,		&group_irperf,		test_irperf,		},
	[PERF_MSR_THERM]	= { MSR_IA32_THERM_STATUS,	&group_therm,		test_therm_status,	},
};

static struct attribute *events_attrs[] = {
	&attr_tsc.attr.attr,
	NULL,
};

static struct attribute_group events_attr_group = {
	.name = "events",
	.attrs = events_attrs,
};

PMU_FORMAT_ATTR(event, "config:0-63");
static struct attribute *format_attrs[] = {
	&format_attr_event.attr,
	NULL,
};
static struct attribute_group format_attr_group = {
	.name = "format",
	.attrs = format_attrs,
};

static const struct attribute_group *attr_groups[] = {
	&events_attr_group,
	&format_attr_group,
	NULL,
};

static const struct attribute_group *attr_update[] = {
	&group_aperf,
	&group_mperf,
	&group_pperf,
	&group_smi,
	&group_ptsc,
	&group_irperf,
	&group_therm,
	NULL,
};

static int msr_event_init(struct perf_event *event)
{
	u64 cfg = event->attr.config;

	if (event->attr.type != event->pmu->type)
		return -ENOENT;

	/* unsupported modes and filters */
	if (event->attr.sample_period) /* no sampling */
		return -EINVAL;

	if (cfg >= PERF_MSR_EVENT_MAX)
		return -EINVAL;

	cfg = array_index_nospec((unsigned long)cfg, PERF_MSR_EVENT_MAX);

	if (!(msr_mask & (1 << cfg)))
		return -EINVAL;

	event->hw.idx		= -1;
	event->hw.event_base	= msr[cfg].msr;
	event->hw.config	= cfg;

	return 0;
}

static inline u64 msr_read_counter(struct perf_event *event)
{
	u64 now;

	if (event->hw.event_base)
		rdmsrl(event->hw.event_base, now);
	else
		now = rdtsc_ordered();

	return now;
}

static void msr_event_update(struct perf_event *event)
{
	u64 prev, now;
	s64 delta;

	/* Careful, an NMI might modify the previous event value: */
again:
	prev = local64_read(&event->hw.prev_count);
	now = msr_read_counter(event);

	if (local64_cmpxchg(&event->hw.prev_count, prev, now) != prev)
		goto again;

	delta = now - prev;
	if (unlikely(event->hw.event_base == MSR_SMI_COUNT)) {
		delta = sign_extend64(delta, 31);
		local64_add(delta, &event->count);
	} else if (unlikely(event->hw.event_base == MSR_IA32_THERM_STATUS)) {
		/* If valid, extract digital readout, otherwise set to -1: */
		now = now & (1ULL << 31) ? (now >> 16) & 0x3f :  -1;
		local64_set(&event->count, now);
	} else {
		local64_add(delta, &event->count);
	}
}

static void msr_event_start(struct perf_event *event, int flags)
{
	u64 now = msr_read_counter(event);

	local64_set(&event->hw.prev_count, now);
}

static void msr_event_stop(struct perf_event *event, int flags)
{
	msr_event_update(event);
}

static void msr_event_del(struct perf_event *event, int flags)
{
	msr_event_stop(event, PERF_EF_UPDATE);
}

static int msr_event_add(struct perf_event *event, int flags)
{
	if (flags & PERF_EF_START)
		msr_event_start(event, flags);

	return 0;
}

static struct pmu pmu_msr = {
	.task_ctx_nr	= perf_sw_context,
	.attr_groups	= attr_groups,
	.event_init	= msr_event_init,
	.add		= msr_event_add,
	.del		= msr_event_del,
	.start		= msr_event_start,
	.stop		= msr_event_stop,
	.read		= msr_event_update,
	.capabilities	= PERF_PMU_CAP_NO_INTERRUPT | PERF_PMU_CAP_NO_EXCLUDE,
	.attr_update	= attr_update,
};

static int __init msr_init(void)
{
	if (!boot_cpu_has(X86_FEATURE_TSC)) {
		pr_cont("no MSR PMU driver.\n");
		return 0;
	}

	msr_mask = perf_msr_probe(msr, PERF_MSR_EVENT_MAX, true, NULL);

	perf_pmu_register(&pmu_msr, "msr", -1);

	return 0;
}
device_initcall(msr_init);<|MERGE_RESOLUTION|>--- conflicted
+++ resolved
@@ -103,13 +103,9 @@
 	case INTEL_FAM6_ROCKETLAKE:
 	case INTEL_FAM6_ALDERLAKE:
 	case INTEL_FAM6_ALDERLAKE_L:
-<<<<<<< HEAD
-	case INTEL_FAM6_RAPTORLAKE:
-=======
 	case INTEL_FAM6_ALDERLAKE_N:
 	case INTEL_FAM6_RAPTORLAKE:
 	case INTEL_FAM6_RAPTORLAKE_P:
->>>>>>> 88084a3d
 		if (idx == PERF_MSR_SMI || idx == PERF_MSR_PPERF)
 			return true;
 		break;
