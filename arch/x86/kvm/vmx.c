--- conflicted
+++ resolved
@@ -927,11 +927,8 @@
 static unsigned long *vmx_msr_bitmap_longmode;
 static unsigned long *vmx_msr_bitmap_legacy_x2apic;
 static unsigned long *vmx_msr_bitmap_longmode_x2apic;
-<<<<<<< HEAD
-=======
 static unsigned long *vmx_msr_bitmap_legacy_x2apic_apicv_inactive;
 static unsigned long *vmx_msr_bitmap_longmode_x2apic_apicv_inactive;
->>>>>>> d9ab710b
 static unsigned long *vmx_vmread_bitmap;
 static unsigned long *vmx_vmwrite_bitmap;
 
@@ -6412,14 +6409,11 @@
 	if (!vmx_msr_bitmap_longmode_x2apic)
 		goto out5;
 
-<<<<<<< HEAD
-=======
 	vmx_msr_bitmap_longmode_x2apic_apicv_inactive =
 				(unsigned long *)__get_free_page(GFP_KERNEL);
 	if (!vmx_msr_bitmap_longmode_x2apic_apicv_inactive)
 		goto out6;
 
->>>>>>> d9ab710b
 	vmx_vmread_bitmap = (unsigned long *)__get_free_page(GFP_KERNEL);
 	if (!vmx_vmread_bitmap)
 		goto out7;
@@ -8507,16 +8501,7 @@
 		return;
 	}
 
-<<<<<<< HEAD
-	/*
-	 * There is not point to enable virtualize x2apic without enable
-	 * apicv
-	 */
-	if (!cpu_has_vmx_virtualize_x2apic_mode() ||
-				!kvm_vcpu_apicv_active(vcpu))
-=======
 	if (!cpu_has_vmx_virtualize_x2apic_mode())
->>>>>>> d9ab710b
 		return;
 
 	if (!cpu_need_tpr_shadow(vcpu))
