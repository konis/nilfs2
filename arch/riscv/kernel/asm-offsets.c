// SPDX-License-Identifier: GPL-2.0-only
/*
 * Copyright (C) 2012 Regents of the University of California
 * Copyright (C) 2017 SiFive
 */

#define GENERATING_ASM_OFFSETS

#include <linux/kbuild.h>
#include <linux/mm.h>
#include <linux/sched.h>
#include <linux/ftrace.h>
#include <linux/suspend.h>
#include <asm/kvm_host.h>
#include <asm/thread_info.h>
#include <asm/ptrace.h>
#include <asm/cpu_ops_sbi.h>
#include <asm/stacktrace.h>
#include <asm/suspend.h>

void asm_offsets(void);

void asm_offsets(void)
{
	OFFSET(TASK_THREAD_RA, task_struct, thread.ra);
	OFFSET(TASK_THREAD_SP, task_struct, thread.sp);
	OFFSET(TASK_THREAD_S0, task_struct, thread.s[0]);
	OFFSET(TASK_THREAD_S1, task_struct, thread.s[1]);
	OFFSET(TASK_THREAD_S2, task_struct, thread.s[2]);
	OFFSET(TASK_THREAD_S3, task_struct, thread.s[3]);
	OFFSET(TASK_THREAD_S4, task_struct, thread.s[4]);
	OFFSET(TASK_THREAD_S5, task_struct, thread.s[5]);
	OFFSET(TASK_THREAD_S6, task_struct, thread.s[6]);
	OFFSET(TASK_THREAD_S7, task_struct, thread.s[7]);
	OFFSET(TASK_THREAD_S8, task_struct, thread.s[8]);
	OFFSET(TASK_THREAD_S9, task_struct, thread.s[9]);
	OFFSET(TASK_THREAD_S10, task_struct, thread.s[10]);
	OFFSET(TASK_THREAD_S11, task_struct, thread.s[11]);
	OFFSET(TASK_TI_FLAGS, task_struct, thread_info.flags);
	OFFSET(TASK_TI_PREEMPT_COUNT, task_struct, thread_info.preempt_count);
	OFFSET(TASK_TI_KERNEL_SP, task_struct, thread_info.kernel_sp);
	OFFSET(TASK_TI_USER_SP, task_struct, thread_info.user_sp);
#ifdef CONFIG_SHADOW_CALL_STACK
	OFFSET(TASK_TI_SCS_SP, task_struct, thread_info.scs_sp);
#endif

	OFFSET(TASK_TI_CPU_NUM, task_struct, thread_info.cpu);
	OFFSET(TASK_THREAD_F0,  task_struct, thread.fstate.f[0]);
	OFFSET(TASK_THREAD_F1,  task_struct, thread.fstate.f[1]);
	OFFSET(TASK_THREAD_F2,  task_struct, thread.fstate.f[2]);
	OFFSET(TASK_THREAD_F3,  task_struct, thread.fstate.f[3]);
	OFFSET(TASK_THREAD_F4,  task_struct, thread.fstate.f[4]);
	OFFSET(TASK_THREAD_F5,  task_struct, thread.fstate.f[5]);
	OFFSET(TASK_THREAD_F6,  task_struct, thread.fstate.f[6]);
	OFFSET(TASK_THREAD_F7,  task_struct, thread.fstate.f[7]);
	OFFSET(TASK_THREAD_F8,  task_struct, thread.fstate.f[8]);
	OFFSET(TASK_THREAD_F9,  task_struct, thread.fstate.f[9]);
	OFFSET(TASK_THREAD_F10, task_struct, thread.fstate.f[10]);
	OFFSET(TASK_THREAD_F11, task_struct, thread.fstate.f[11]);
	OFFSET(TASK_THREAD_F12, task_struct, thread.fstate.f[12]);
	OFFSET(TASK_THREAD_F13, task_struct, thread.fstate.f[13]);
	OFFSET(TASK_THREAD_F14, task_struct, thread.fstate.f[14]);
	OFFSET(TASK_THREAD_F15, task_struct, thread.fstate.f[15]);
	OFFSET(TASK_THREAD_F16, task_struct, thread.fstate.f[16]);
	OFFSET(TASK_THREAD_F17, task_struct, thread.fstate.f[17]);
	OFFSET(TASK_THREAD_F18, task_struct, thread.fstate.f[18]);
	OFFSET(TASK_THREAD_F19, task_struct, thread.fstate.f[19]);
	OFFSET(TASK_THREAD_F20, task_struct, thread.fstate.f[20]);
	OFFSET(TASK_THREAD_F21, task_struct, thread.fstate.f[21]);
	OFFSET(TASK_THREAD_F22, task_struct, thread.fstate.f[22]);
	OFFSET(TASK_THREAD_F23, task_struct, thread.fstate.f[23]);
	OFFSET(TASK_THREAD_F24, task_struct, thread.fstate.f[24]);
	OFFSET(TASK_THREAD_F25, task_struct, thread.fstate.f[25]);
	OFFSET(TASK_THREAD_F26, task_struct, thread.fstate.f[26]);
	OFFSET(TASK_THREAD_F27, task_struct, thread.fstate.f[27]);
	OFFSET(TASK_THREAD_F28, task_struct, thread.fstate.f[28]);
	OFFSET(TASK_THREAD_F29, task_struct, thread.fstate.f[29]);
	OFFSET(TASK_THREAD_F30, task_struct, thread.fstate.f[30]);
	OFFSET(TASK_THREAD_F31, task_struct, thread.fstate.f[31]);
	OFFSET(TASK_THREAD_FCSR, task_struct, thread.fstate.fcsr);
#ifdef CONFIG_STACKPROTECTOR
	OFFSET(TSK_STACK_CANARY, task_struct, stack_canary);
#endif

	DEFINE(PT_SIZE, sizeof(struct pt_regs));
	OFFSET(PT_EPC, pt_regs, epc);
	OFFSET(PT_RA, pt_regs, ra);
	OFFSET(PT_FP, pt_regs, s0);
	OFFSET(PT_S0, pt_regs, s0);
	OFFSET(PT_S1, pt_regs, s1);
	OFFSET(PT_S2, pt_regs, s2);
	OFFSET(PT_S3, pt_regs, s3);
	OFFSET(PT_S4, pt_regs, s4);
	OFFSET(PT_S5, pt_regs, s5);
	OFFSET(PT_S6, pt_regs, s6);
	OFFSET(PT_S7, pt_regs, s7);
	OFFSET(PT_S8, pt_regs, s8);
	OFFSET(PT_S9, pt_regs, s9);
	OFFSET(PT_S10, pt_regs, s10);
	OFFSET(PT_S11, pt_regs, s11);
	OFFSET(PT_SP, pt_regs, sp);
	OFFSET(PT_TP, pt_regs, tp);
	OFFSET(PT_A0, pt_regs, a0);
	OFFSET(PT_A1, pt_regs, a1);
	OFFSET(PT_A2, pt_regs, a2);
	OFFSET(PT_A3, pt_regs, a3);
	OFFSET(PT_A4, pt_regs, a4);
	OFFSET(PT_A5, pt_regs, a5);
	OFFSET(PT_A6, pt_regs, a6);
	OFFSET(PT_A7, pt_regs, a7);
	OFFSET(PT_T0, pt_regs, t0);
	OFFSET(PT_T1, pt_regs, t1);
	OFFSET(PT_T2, pt_regs, t2);
	OFFSET(PT_T3, pt_regs, t3);
	OFFSET(PT_T4, pt_regs, t4);
	OFFSET(PT_T5, pt_regs, t5);
	OFFSET(PT_T6, pt_regs, t6);
	OFFSET(PT_GP, pt_regs, gp);
	OFFSET(PT_ORIG_A0, pt_regs, orig_a0);
	OFFSET(PT_STATUS, pt_regs, status);
	OFFSET(PT_BADADDR, pt_regs, badaddr);
	OFFSET(PT_CAUSE, pt_regs, cause);

	OFFSET(SUSPEND_CONTEXT_REGS, suspend_context, regs);

	OFFSET(HIBERN_PBE_ADDR, pbe, address);
	OFFSET(HIBERN_PBE_ORIG, pbe, orig_address);
	OFFSET(HIBERN_PBE_NEXT, pbe, next);

	OFFSET(KVM_ARCH_GUEST_ZERO, kvm_vcpu_arch, guest_context.zero);
	OFFSET(KVM_ARCH_GUEST_RA, kvm_vcpu_arch, guest_context.ra);
	OFFSET(KVM_ARCH_GUEST_SP, kvm_vcpu_arch, guest_context.sp);
	OFFSET(KVM_ARCH_GUEST_GP, kvm_vcpu_arch, guest_context.gp);
	OFFSET(KVM_ARCH_GUEST_TP, kvm_vcpu_arch, guest_context.tp);
	OFFSET(KVM_ARCH_GUEST_T0, kvm_vcpu_arch, guest_context.t0);
	OFFSET(KVM_ARCH_GUEST_T1, kvm_vcpu_arch, guest_context.t1);
	OFFSET(KVM_ARCH_GUEST_T2, kvm_vcpu_arch, guest_context.t2);
	OFFSET(KVM_ARCH_GUEST_S0, kvm_vcpu_arch, guest_context.s0);
	OFFSET(KVM_ARCH_GUEST_S1, kvm_vcpu_arch, guest_context.s1);
	OFFSET(KVM_ARCH_GUEST_A0, kvm_vcpu_arch, guest_context.a0);
	OFFSET(KVM_ARCH_GUEST_A1, kvm_vcpu_arch, guest_context.a1);
	OFFSET(KVM_ARCH_GUEST_A2, kvm_vcpu_arch, guest_context.a2);
	OFFSET(KVM_ARCH_GUEST_A3, kvm_vcpu_arch, guest_context.a3);
	OFFSET(KVM_ARCH_GUEST_A4, kvm_vcpu_arch, guest_context.a4);
	OFFSET(KVM_ARCH_GUEST_A5, kvm_vcpu_arch, guest_context.a5);
	OFFSET(KVM_ARCH_GUEST_A6, kvm_vcpu_arch, guest_context.a6);
	OFFSET(KVM_ARCH_GUEST_A7, kvm_vcpu_arch, guest_context.a7);
	OFFSET(KVM_ARCH_GUEST_S2, kvm_vcpu_arch, guest_context.s2);
	OFFSET(KVM_ARCH_GUEST_S3, kvm_vcpu_arch, guest_context.s3);
	OFFSET(KVM_ARCH_GUEST_S4, kvm_vcpu_arch, guest_context.s4);
	OFFSET(KVM_ARCH_GUEST_S5, kvm_vcpu_arch, guest_context.s5);
	OFFSET(KVM_ARCH_GUEST_S6, kvm_vcpu_arch, guest_context.s6);
	OFFSET(KVM_ARCH_GUEST_S7, kvm_vcpu_arch, guest_context.s7);
	OFFSET(KVM_ARCH_GUEST_S8, kvm_vcpu_arch, guest_context.s8);
	OFFSET(KVM_ARCH_GUEST_S9, kvm_vcpu_arch, guest_context.s9);
	OFFSET(KVM_ARCH_GUEST_S10, kvm_vcpu_arch, guest_context.s10);
	OFFSET(KVM_ARCH_GUEST_S11, kvm_vcpu_arch, guest_context.s11);
	OFFSET(KVM_ARCH_GUEST_T3, kvm_vcpu_arch, guest_context.t3);
	OFFSET(KVM_ARCH_GUEST_T4, kvm_vcpu_arch, guest_context.t4);
	OFFSET(KVM_ARCH_GUEST_T5, kvm_vcpu_arch, guest_context.t5);
	OFFSET(KVM_ARCH_GUEST_T6, kvm_vcpu_arch, guest_context.t6);
	OFFSET(KVM_ARCH_GUEST_SEPC, kvm_vcpu_arch, guest_context.sepc);
	OFFSET(KVM_ARCH_GUEST_SSTATUS, kvm_vcpu_arch, guest_context.sstatus);
	OFFSET(KVM_ARCH_GUEST_HSTATUS, kvm_vcpu_arch, guest_context.hstatus);
	OFFSET(KVM_ARCH_GUEST_SCOUNTEREN, kvm_vcpu_arch, guest_csr.scounteren);

	OFFSET(KVM_ARCH_HOST_ZERO, kvm_vcpu_arch, host_context.zero);
	OFFSET(KVM_ARCH_HOST_RA, kvm_vcpu_arch, host_context.ra);
	OFFSET(KVM_ARCH_HOST_SP, kvm_vcpu_arch, host_context.sp);
	OFFSET(KVM_ARCH_HOST_GP, kvm_vcpu_arch, host_context.gp);
	OFFSET(KVM_ARCH_HOST_TP, kvm_vcpu_arch, host_context.tp);
	OFFSET(KVM_ARCH_HOST_T0, kvm_vcpu_arch, host_context.t0);
	OFFSET(KVM_ARCH_HOST_T1, kvm_vcpu_arch, host_context.t1);
	OFFSET(KVM_ARCH_HOST_T2, kvm_vcpu_arch, host_context.t2);
	OFFSET(KVM_ARCH_HOST_S0, kvm_vcpu_arch, host_context.s0);
	OFFSET(KVM_ARCH_HOST_S1, kvm_vcpu_arch, host_context.s1);
	OFFSET(KVM_ARCH_HOST_A0, kvm_vcpu_arch, host_context.a0);
	OFFSET(KVM_ARCH_HOST_A1, kvm_vcpu_arch, host_context.a1);
	OFFSET(KVM_ARCH_HOST_A2, kvm_vcpu_arch, host_context.a2);
	OFFSET(KVM_ARCH_HOST_A3, kvm_vcpu_arch, host_context.a3);
	OFFSET(KVM_ARCH_HOST_A4, kvm_vcpu_arch, host_context.a4);
	OFFSET(KVM_ARCH_HOST_A5, kvm_vcpu_arch, host_context.a5);
	OFFSET(KVM_ARCH_HOST_A6, kvm_vcpu_arch, host_context.a6);
	OFFSET(KVM_ARCH_HOST_A7, kvm_vcpu_arch, host_context.a7);
	OFFSET(KVM_ARCH_HOST_S2, kvm_vcpu_arch, host_context.s2);
	OFFSET(KVM_ARCH_HOST_S3, kvm_vcpu_arch, host_context.s3);
	OFFSET(KVM_ARCH_HOST_S4, kvm_vcpu_arch, host_context.s4);
	OFFSET(KVM_ARCH_HOST_S5, kvm_vcpu_arch, host_context.s5);
	OFFSET(KVM_ARCH_HOST_S6, kvm_vcpu_arch, host_context.s6);
	OFFSET(KVM_ARCH_HOST_S7, kvm_vcpu_arch, host_context.s7);
	OFFSET(KVM_ARCH_HOST_S8, kvm_vcpu_arch, host_context.s8);
	OFFSET(KVM_ARCH_HOST_S9, kvm_vcpu_arch, host_context.s9);
	OFFSET(KVM_ARCH_HOST_S10, kvm_vcpu_arch, host_context.s10);
	OFFSET(KVM_ARCH_HOST_S11, kvm_vcpu_arch, host_context.s11);
	OFFSET(KVM_ARCH_HOST_T3, kvm_vcpu_arch, host_context.t3);
	OFFSET(KVM_ARCH_HOST_T4, kvm_vcpu_arch, host_context.t4);
	OFFSET(KVM_ARCH_HOST_T5, kvm_vcpu_arch, host_context.t5);
	OFFSET(KVM_ARCH_HOST_T6, kvm_vcpu_arch, host_context.t6);
	OFFSET(KVM_ARCH_HOST_SEPC, kvm_vcpu_arch, host_context.sepc);
	OFFSET(KVM_ARCH_HOST_SSTATUS, kvm_vcpu_arch, host_context.sstatus);
	OFFSET(KVM_ARCH_HOST_HSTATUS, kvm_vcpu_arch, host_context.hstatus);
	OFFSET(KVM_ARCH_HOST_SSCRATCH, kvm_vcpu_arch, host_sscratch);
	OFFSET(KVM_ARCH_HOST_STVEC, kvm_vcpu_arch, host_stvec);
	OFFSET(KVM_ARCH_HOST_SCOUNTEREN, kvm_vcpu_arch, host_scounteren);

	OFFSET(KVM_ARCH_TRAP_SEPC, kvm_cpu_trap, sepc);
	OFFSET(KVM_ARCH_TRAP_SCAUSE, kvm_cpu_trap, scause);
	OFFSET(KVM_ARCH_TRAP_STVAL, kvm_cpu_trap, stval);
	OFFSET(KVM_ARCH_TRAP_HTVAL, kvm_cpu_trap, htval);
	OFFSET(KVM_ARCH_TRAP_HTINST, kvm_cpu_trap, htinst);

	/* F extension */

	OFFSET(KVM_ARCH_FP_F_F0, kvm_cpu_context, fp.f.f[0]);
	OFFSET(KVM_ARCH_FP_F_F1, kvm_cpu_context, fp.f.f[1]);
	OFFSET(KVM_ARCH_FP_F_F2, kvm_cpu_context, fp.f.f[2]);
	OFFSET(KVM_ARCH_FP_F_F3, kvm_cpu_context, fp.f.f[3]);
	OFFSET(KVM_ARCH_FP_F_F4, kvm_cpu_context, fp.f.f[4]);
	OFFSET(KVM_ARCH_FP_F_F5, kvm_cpu_context, fp.f.f[5]);
	OFFSET(KVM_ARCH_FP_F_F6, kvm_cpu_context, fp.f.f[6]);
	OFFSET(KVM_ARCH_FP_F_F7, kvm_cpu_context, fp.f.f[7]);
	OFFSET(KVM_ARCH_FP_F_F8, kvm_cpu_context, fp.f.f[8]);
	OFFSET(KVM_ARCH_FP_F_F9, kvm_cpu_context, fp.f.f[9]);
	OFFSET(KVM_ARCH_FP_F_F10, kvm_cpu_context, fp.f.f[10]);
	OFFSET(KVM_ARCH_FP_F_F11, kvm_cpu_context, fp.f.f[11]);
	OFFSET(KVM_ARCH_FP_F_F12, kvm_cpu_context, fp.f.f[12]);
	OFFSET(KVM_ARCH_FP_F_F13, kvm_cpu_context, fp.f.f[13]);
	OFFSET(KVM_ARCH_FP_F_F14, kvm_cpu_context, fp.f.f[14]);
	OFFSET(KVM_ARCH_FP_F_F15, kvm_cpu_context, fp.f.f[15]);
	OFFSET(KVM_ARCH_FP_F_F16, kvm_cpu_context, fp.f.f[16]);
	OFFSET(KVM_ARCH_FP_F_F17, kvm_cpu_context, fp.f.f[17]);
	OFFSET(KVM_ARCH_FP_F_F18, kvm_cpu_context, fp.f.f[18]);
	OFFSET(KVM_ARCH_FP_F_F19, kvm_cpu_context, fp.f.f[19]);
	OFFSET(KVM_ARCH_FP_F_F20, kvm_cpu_context, fp.f.f[20]);
	OFFSET(KVM_ARCH_FP_F_F21, kvm_cpu_context, fp.f.f[21]);
	OFFSET(KVM_ARCH_FP_F_F22, kvm_cpu_context, fp.f.f[22]);
	OFFSET(KVM_ARCH_FP_F_F23, kvm_cpu_context, fp.f.f[23]);
	OFFSET(KVM_ARCH_FP_F_F24, kvm_cpu_context, fp.f.f[24]);
	OFFSET(KVM_ARCH_FP_F_F25, kvm_cpu_context, fp.f.f[25]);
	OFFSET(KVM_ARCH_FP_F_F26, kvm_cpu_context, fp.f.f[26]);
	OFFSET(KVM_ARCH_FP_F_F27, kvm_cpu_context, fp.f.f[27]);
	OFFSET(KVM_ARCH_FP_F_F28, kvm_cpu_context, fp.f.f[28]);
	OFFSET(KVM_ARCH_FP_F_F29, kvm_cpu_context, fp.f.f[29]);
	OFFSET(KVM_ARCH_FP_F_F30, kvm_cpu_context, fp.f.f[30]);
	OFFSET(KVM_ARCH_FP_F_F31, kvm_cpu_context, fp.f.f[31]);
	OFFSET(KVM_ARCH_FP_F_FCSR, kvm_cpu_context, fp.f.fcsr);

	/* D extension */

	OFFSET(KVM_ARCH_FP_D_F0, kvm_cpu_context, fp.d.f[0]);
	OFFSET(KVM_ARCH_FP_D_F1, kvm_cpu_context, fp.d.f[1]);
	OFFSET(KVM_ARCH_FP_D_F2, kvm_cpu_context, fp.d.f[2]);
	OFFSET(KVM_ARCH_FP_D_F3, kvm_cpu_context, fp.d.f[3]);
	OFFSET(KVM_ARCH_FP_D_F4, kvm_cpu_context, fp.d.f[4]);
	OFFSET(KVM_ARCH_FP_D_F5, kvm_cpu_context, fp.d.f[5]);
	OFFSET(KVM_ARCH_FP_D_F6, kvm_cpu_context, fp.d.f[6]);
	OFFSET(KVM_ARCH_FP_D_F7, kvm_cpu_context, fp.d.f[7]);
	OFFSET(KVM_ARCH_FP_D_F8, kvm_cpu_context, fp.d.f[8]);
	OFFSET(KVM_ARCH_FP_D_F9, kvm_cpu_context, fp.d.f[9]);
	OFFSET(KVM_ARCH_FP_D_F10, kvm_cpu_context, fp.d.f[10]);
	OFFSET(KVM_ARCH_FP_D_F11, kvm_cpu_context, fp.d.f[11]);
	OFFSET(KVM_ARCH_FP_D_F12, kvm_cpu_context, fp.d.f[12]);
	OFFSET(KVM_ARCH_FP_D_F13, kvm_cpu_context, fp.d.f[13]);
	OFFSET(KVM_ARCH_FP_D_F14, kvm_cpu_context, fp.d.f[14]);
	OFFSET(KVM_ARCH_FP_D_F15, kvm_cpu_context, fp.d.f[15]);
	OFFSET(KVM_ARCH_FP_D_F16, kvm_cpu_context, fp.d.f[16]);
	OFFSET(KVM_ARCH_FP_D_F17, kvm_cpu_context, fp.d.f[17]);
	OFFSET(KVM_ARCH_FP_D_F18, kvm_cpu_context, fp.d.f[18]);
	OFFSET(KVM_ARCH_FP_D_F19, kvm_cpu_context, fp.d.f[19]);
	OFFSET(KVM_ARCH_FP_D_F20, kvm_cpu_context, fp.d.f[20]);
	OFFSET(KVM_ARCH_FP_D_F21, kvm_cpu_context, fp.d.f[21]);
	OFFSET(KVM_ARCH_FP_D_F22, kvm_cpu_context, fp.d.f[22]);
	OFFSET(KVM_ARCH_FP_D_F23, kvm_cpu_context, fp.d.f[23]);
	OFFSET(KVM_ARCH_FP_D_F24, kvm_cpu_context, fp.d.f[24]);
	OFFSET(KVM_ARCH_FP_D_F25, kvm_cpu_context, fp.d.f[25]);
	OFFSET(KVM_ARCH_FP_D_F26, kvm_cpu_context, fp.d.f[26]);
	OFFSET(KVM_ARCH_FP_D_F27, kvm_cpu_context, fp.d.f[27]);
	OFFSET(KVM_ARCH_FP_D_F28, kvm_cpu_context, fp.d.f[28]);
	OFFSET(KVM_ARCH_FP_D_F29, kvm_cpu_context, fp.d.f[29]);
	OFFSET(KVM_ARCH_FP_D_F30, kvm_cpu_context, fp.d.f[30]);
	OFFSET(KVM_ARCH_FP_D_F31, kvm_cpu_context, fp.d.f[31]);
	OFFSET(KVM_ARCH_FP_D_FCSR, kvm_cpu_context, fp.d.fcsr);

	/*
	 * THREAD_{F,X}* might be larger than a S-type offset can handle, but
	 * these are used in performance-sensitive assembly so we can't resort
	 * to loading the long immediate every time.
	 */
	DEFINE(TASK_THREAD_RA_RA,
		  offsetof(struct task_struct, thread.ra)
		- offsetof(struct task_struct, thread.ra)
	);
	DEFINE(TASK_THREAD_SP_RA,
		  offsetof(struct task_struct, thread.sp)
		- offsetof(struct task_struct, thread.ra)
	);
	DEFINE(TASK_THREAD_S0_RA,
		  offsetof(struct task_struct, thread.s[0])
		- offsetof(struct task_struct, thread.ra)
	);
	DEFINE(TASK_THREAD_S1_RA,
		  offsetof(struct task_struct, thread.s[1])
		- offsetof(struct task_struct, thread.ra)
	);
	DEFINE(TASK_THREAD_S2_RA,
		  offsetof(struct task_struct, thread.s[2])
		- offsetof(struct task_struct, thread.ra)
	);
	DEFINE(TASK_THREAD_S3_RA,
		  offsetof(struct task_struct, thread.s[3])
		- offsetof(struct task_struct, thread.ra)
	);
	DEFINE(TASK_THREAD_S4_RA,
		  offsetof(struct task_struct, thread.s[4])
		- offsetof(struct task_struct, thread.ra)
	);
	DEFINE(TASK_THREAD_S5_RA,
		  offsetof(struct task_struct, thread.s[5])
		- offsetof(struct task_struct, thread.ra)
	);
	DEFINE(TASK_THREAD_S6_RA,
		  offsetof(struct task_struct, thread.s[6])
		- offsetof(struct task_struct, thread.ra)
	);
	DEFINE(TASK_THREAD_S7_RA,
		  offsetof(struct task_struct, thread.s[7])
		- offsetof(struct task_struct, thread.ra)
	);
	DEFINE(TASK_THREAD_S8_RA,
		  offsetof(struct task_struct, thread.s[8])
		- offsetof(struct task_struct, thread.ra)
	);
	DEFINE(TASK_THREAD_S9_RA,
		  offsetof(struct task_struct, thread.s[9])
		- offsetof(struct task_struct, thread.ra)
	);
	DEFINE(TASK_THREAD_S10_RA,
		  offsetof(struct task_struct, thread.s[10])
		- offsetof(struct task_struct, thread.ra)
	);
	DEFINE(TASK_THREAD_S11_RA,
		  offsetof(struct task_struct, thread.s[11])
		- offsetof(struct task_struct, thread.ra)
	);

	DEFINE(TASK_THREAD_F0_F0,
		  offsetof(struct task_struct, thread.fstate.f[0])
		- offsetof(struct task_struct, thread.fstate.f[0])
	);
	DEFINE(TASK_THREAD_F1_F0,
		  offsetof(struct task_struct, thread.fstate.f[1])
		- offsetof(struct task_struct, thread.fstate.f[0])
	);
	DEFINE(TASK_THREAD_F2_F0,
		  offsetof(struct task_struct, thread.fstate.f[2])
		- offsetof(struct task_struct, thread.fstate.f[0])
	);
	DEFINE(TASK_THREAD_F3_F0,
		  offsetof(struct task_struct, thread.fstate.f[3])
		- offsetof(struct task_struct, thread.fstate.f[0])
	);
	DEFINE(TASK_THREAD_F4_F0,
		  offsetof(struct task_struct, thread.fstate.f[4])
		- offsetof(struct task_struct, thread.fstate.f[0])
	);
	DEFINE(TASK_THREAD_F5_F0,
		  offsetof(struct task_struct, thread.fstate.f[5])
		- offsetof(struct task_struct, thread.fstate.f[0])
	);
	DEFINE(TASK_THREAD_F6_F0,
		  offsetof(struct task_struct, thread.fstate.f[6])
		- offsetof(struct task_struct, thread.fstate.f[0])
	);
	DEFINE(TASK_THREAD_F7_F0,
		  offsetof(struct task_struct, thread.fstate.f[7])
		- offsetof(struct task_struct, thread.fstate.f[0])
	);
	DEFINE(TASK_THREAD_F8_F0,
		  offsetof(struct task_struct, thread.fstate.f[8])
		- offsetof(struct task_struct, thread.fstate.f[0])
	);
	DEFINE(TASK_THREAD_F9_F0,
		  offsetof(struct task_struct, thread.fstate.f[9])
		- offsetof(struct task_struct, thread.fstate.f[0])
	);
	DEFINE(TASK_THREAD_F10_F0,
		  offsetof(struct task_struct, thread.fstate.f[10])
		- offsetof(struct task_struct, thread.fstate.f[0])
	);
	DEFINE(TASK_THREAD_F11_F0,
		  offsetof(struct task_struct, thread.fstate.f[11])
		- offsetof(struct task_struct, thread.fstate.f[0])
	);
	DEFINE(TASK_THREAD_F12_F0,
		  offsetof(struct task_struct, thread.fstate.f[12])
		- offsetof(struct task_struct, thread.fstate.f[0])
	);
	DEFINE(TASK_THREAD_F13_F0,
		  offsetof(struct task_struct, thread.fstate.f[13])
		- offsetof(struct task_struct, thread.fstate.f[0])
	);
	DEFINE(TASK_THREAD_F14_F0,
		  offsetof(struct task_struct, thread.fstate.f[14])
		- offsetof(struct task_struct, thread.fstate.f[0])
	);
	DEFINE(TASK_THREAD_F15_F0,
		  offsetof(struct task_struct, thread.fstate.f[15])
		- offsetof(struct task_struct, thread.fstate.f[0])
	);
	DEFINE(TASK_THREAD_F16_F0,
		  offsetof(struct task_struct, thread.fstate.f[16])
		- offsetof(struct task_struct, thread.fstate.f[0])
	);
	DEFINE(TASK_THREAD_F17_F0,
		  offsetof(struct task_struct, thread.fstate.f[17])
		- offsetof(struct task_struct, thread.fstate.f[0])
	);
	DEFINE(TASK_THREAD_F18_F0,
		  offsetof(struct task_struct, thread.fstate.f[18])
		- offsetof(struct task_struct, thread.fstate.f[0])
	);
	DEFINE(TASK_THREAD_F19_F0,
		  offsetof(struct task_struct, thread.fstate.f[19])
		- offsetof(struct task_struct, thread.fstate.f[0])
	);
	DEFINE(TASK_THREAD_F20_F0,
		  offsetof(struct task_struct, thread.fstate.f[20])
		- offsetof(struct task_struct, thread.fstate.f[0])
	);
	DEFINE(TASK_THREAD_F21_F0,
		  offsetof(struct task_struct, thread.fstate.f[21])
		- offsetof(struct task_struct, thread.fstate.f[0])
	);
	DEFINE(TASK_THREAD_F22_F0,
		  offsetof(struct task_struct, thread.fstate.f[22])
		- offsetof(struct task_struct, thread.fstate.f[0])
	);
	DEFINE(TASK_THREAD_F23_F0,
		  offsetof(struct task_struct, thread.fstate.f[23])
		- offsetof(struct task_struct, thread.fstate.f[0])
	);
	DEFINE(TASK_THREAD_F24_F0,
		  offsetof(struct task_struct, thread.fstate.f[24])
		- offsetof(struct task_struct, thread.fstate.f[0])
	);
	DEFINE(TASK_THREAD_F25_F0,
		  offsetof(struct task_struct, thread.fstate.f[25])
		- offsetof(struct task_struct, thread.fstate.f[0])
	);
	DEFINE(TASK_THREAD_F26_F0,
		  offsetof(struct task_struct, thread.fstate.f[26])
		- offsetof(struct task_struct, thread.fstate.f[0])
	);
	DEFINE(TASK_THREAD_F27_F0,
		  offsetof(struct task_struct, thread.fstate.f[27])
		- offsetof(struct task_struct, thread.fstate.f[0])
	);
	DEFINE(TASK_THREAD_F28_F0,
		  offsetof(struct task_struct, thread.fstate.f[28])
		- offsetof(struct task_struct, thread.fstate.f[0])
	);
	DEFINE(TASK_THREAD_F29_F0,
		  offsetof(struct task_struct, thread.fstate.f[29])
		- offsetof(struct task_struct, thread.fstate.f[0])
	);
	DEFINE(TASK_THREAD_F30_F0,
		  offsetof(struct task_struct, thread.fstate.f[30])
		- offsetof(struct task_struct, thread.fstate.f[0])
	);
	DEFINE(TASK_THREAD_F31_F0,
		  offsetof(struct task_struct, thread.fstate.f[31])
		- offsetof(struct task_struct, thread.fstate.f[0])
	);
	DEFINE(TASK_THREAD_FCSR_F0,
		  offsetof(struct task_struct, thread.fstate.fcsr)
		- offsetof(struct task_struct, thread.fstate.f[0])
	);

	/*
	 * We allocate a pt_regs on the stack when entering the kernel.  This
	 * ensures the alignment is sane.
	 */
	DEFINE(PT_SIZE_ON_STACK, ALIGN(sizeof(struct pt_regs), STACK_ALIGN));

	OFFSET(KERNEL_MAP_VIRT_ADDR, kernel_mapping, virt_addr);
	OFFSET(SBI_HART_BOOT_TASK_PTR_OFFSET, sbi_hart_boot_data, task_ptr);
	OFFSET(SBI_HART_BOOT_STACK_PTR_OFFSET, sbi_hart_boot_data, stack_ptr);

	DEFINE(STACKFRAME_SIZE_ON_STACK, ALIGN(sizeof(struct stackframe), STACK_ALIGN));
	OFFSET(STACKFRAME_FP, stackframe, fp);
	OFFSET(STACKFRAME_RA, stackframe, ra);
<<<<<<< HEAD
=======

#ifdef CONFIG_DYNAMIC_FTRACE_WITH_ARGS
	DEFINE(FREGS_SIZE_ON_STACK, ALIGN(sizeof(struct ftrace_regs), STACK_ALIGN));
	DEFINE(FREGS_EPC,	    offsetof(struct ftrace_regs, epc));
	DEFINE(FREGS_RA,	    offsetof(struct ftrace_regs, ra));
	DEFINE(FREGS_SP,	    offsetof(struct ftrace_regs, sp));
	DEFINE(FREGS_S0,	    offsetof(struct ftrace_regs, s0));
	DEFINE(FREGS_T1,	    offsetof(struct ftrace_regs, t1));
	DEFINE(FREGS_A0,	    offsetof(struct ftrace_regs, a0));
	DEFINE(FREGS_A1,	    offsetof(struct ftrace_regs, a1));
	DEFINE(FREGS_A2,	    offsetof(struct ftrace_regs, a2));
	DEFINE(FREGS_A3,	    offsetof(struct ftrace_regs, a3));
	DEFINE(FREGS_A4,	    offsetof(struct ftrace_regs, a4));
	DEFINE(FREGS_A5,	    offsetof(struct ftrace_regs, a5));
	DEFINE(FREGS_A6,	    offsetof(struct ftrace_regs, a6));
	DEFINE(FREGS_A7,	    offsetof(struct ftrace_regs, a7));
#endif
>>>>>>> 0c383648
}<|MERGE_RESOLUTION|>--- conflicted
+++ resolved
@@ -489,8 +489,6 @@
 	DEFINE(STACKFRAME_SIZE_ON_STACK, ALIGN(sizeof(struct stackframe), STACK_ALIGN));
 	OFFSET(STACKFRAME_FP, stackframe, fp);
 	OFFSET(STACKFRAME_RA, stackframe, ra);
-<<<<<<< HEAD
-=======
 
 #ifdef CONFIG_DYNAMIC_FTRACE_WITH_ARGS
 	DEFINE(FREGS_SIZE_ON_STACK, ALIGN(sizeof(struct ftrace_regs), STACK_ALIGN));
@@ -508,5 +506,4 @@
 	DEFINE(FREGS_A6,	    offsetof(struct ftrace_regs, a6));
 	DEFINE(FREGS_A7,	    offsetof(struct ftrace_regs, a7));
 #endif
->>>>>>> 0c383648
 }