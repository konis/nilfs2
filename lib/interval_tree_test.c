--- conflicted
+++ resolved
@@ -9,19 +9,6 @@
 	static type name = init;		\
 	module_param(name, type, 0444);		\
 	MODULE_PARM_DESC(name, msg);
-<<<<<<< HEAD
-
-__param(int, nnodes, 100, "Number of nodes in the interval tree");
-__param(int, perf_loops, 100000, "Number of iterations modifying the tree");
-
-__param(int, nsearches, 100, "Number of searches to the interval tree");
-__param(int, search_loops, 10000, "Number of iterations searching the tree");
-__param(bool, search_all, false, "Searches will iterate all nodes in the tree");
-
-__param(uint, max_endpoint, ~0, "Largest value for the interval's endpoint");
-
-static struct rb_root root = RB_ROOT;
-=======
 
 __param(int, nnodes, 100, "Number of nodes in the interval tree");
 __param(int, perf_loops, 100000, "Number of iterations modifying the tree");
@@ -33,18 +20,13 @@
 __param(uint, max_endpoint, ~0, "Largest value for the interval's endpoint");
 
 static struct rb_root_cached root = RB_ROOT_CACHED;
->>>>>>> bb176f67
 static struct interval_tree_node *nodes = NULL;
 static u32 *queries = NULL;
 
 static struct rnd_state rnd;
 
 static inline unsigned long
-<<<<<<< HEAD
-search(struct rb_root *root, unsigned long start, unsigned long last)
-=======
 search(struct rb_root_cached *root, unsigned long start, unsigned long last)
->>>>>>> bb176f67
 {
 	struct interval_tree_node *node;
 	unsigned long results = 0;
